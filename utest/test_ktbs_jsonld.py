<<<<<<< HEAD
# -*- coding: utf-8 -*-

#    This file is part of KTBS <http://liris.cnrs.fr/sbt-dev/ktbs>
#    Copyright (C) 2011-2012 Pierre-Antoine Champin <pchampin@liris.cnrs.fr> /
#    Françoise Conil <francoise.conil@liris.cnrs.fr> /
#    Universite de Lyon <http://www.universite-lyon.fr>
#
#    KTBS is free software: you can redistribute it and/or modify
#    it under the terms of the GNU Lesser General Public License as published
#    by the Free Software Foundation, either version 3 of the License, or
#    (at your option) any later version.
#
#    KTBS is distributed in the hope that it will be useful,
#    but WITHOUT ANY WARRANTY; without even the implied warranty of
#    MERCHANTABILITY or FITNESS FOR A PARTICULAR PURPOSE.  See the
#    GNU Lesser General Public License for more .
#
#    You should have received a copy of the GNU Lesser General Public License
#    along with KTBS.  If not, see <http://www.gnu.org/licenses/>.

from json import loads
from pprint import pformat
from unittest import skip

from nose.tools import assert_equal, assert_raises, eq_
from rdflib import BNode, Graph, Literal, RDF, RDFS, URIRef
from rdflib.compare import graph_diff
from pyld.jsonld import normalize

from rdfrest.exceptions import CanNotProceedError, InvalidDataError, \
    MethodNotAllowedError, RdfRestException
from rdfrest.factory import unregister_service

from ktbs.api.base import BaseMixin
from ktbs.api.method import MethodMixin
from ktbs.api.obsel import ObselMixin
from ktbs.api.trace import ComputedTraceMixin, StoredTraceMixin
from ktbs.api.trace_model import TraceModelMixin
from ktbs.engine.service import make_ktbs
from ktbs.namespace import KTBS
from ktbs.serpar.jsonld_parser import *
from ktbs.serpar.jsonld_serializers import *

from ktbs import __version__ as ktbs_version
from ktbs import __commitno__ as ktbs_commit

from .test_ktbs_engine import KtbsTestCase


def unordered_json(json):
    """I transform a json object by replacing all lists by sets,
    as the order of lists is usually not relevant in JSON-LD.

    Note that this function may lose informations as in *some* lists,
    the order *might* be significant (depending on the @context).
    """
    if isinstance(json, dict):
        return frozenset((
                (key, unordered_json(val)) for key, val in json.iteritems()
            ))
    elif isinstance(json, list):
        return frozenset(( unordered_json(i) for i in json ))
    else:
        return json

def assert_jsonld_equiv(val1, val2):
    assert unordered_json(val1) == unordered_json(val2), (
        "\n%s\n\nIS NOT JSON-LD EQUIVALENT TO\n\n%s"
        % (pformat(val1), pformat(val2)))

def assert_roundtrip(json_content, resource):
    graph = parse_json(json_content, resource.uri)
    _, spurious, missing = graph_diff(graph, resource.state)
    assert not(spurious or missing), graph_diff_msg(spurious, missing)

def graph_diff_msg(spurious, missing):
    ret = "Json does not encode the right graph"
    if spurious:
        ret += "\nSPURIOUS:\n" + spurious.serialize(format="turtle")
    if missing:
        ret += "\nMISSING:\n" + missing.serialize(format="turtle")
    return ret


class TestJsonRoot(KtbsTestCase):

    def test_bare_root(self):
        json_content = "".join(
            serialize_json_root(self.my_ktbs.state, self.my_ktbs))
        json = loads(json_content)
        assert_jsonld_equiv(json, {
            '@context':
                'http://liris.cnrs.fr/silex/2011/ktbs-jsonld-context',
            '@id': 'http://localhost:12345/',
            '@type': 'KtbsRoot',
            'hasBuiltinMethod':
                ['filter', 'external', 'fusion', 'sparql'],
                'version': '%s%s' % (ktbs_version, ktbs_commit),
        })
        assert_roundtrip(json_content, self.my_ktbs)

    def test_customized_root(self):
        self.my_ktbs.label = "My customized ktbs root"
        with self.my_ktbs.edit() as g:
            g.add((self.my_ktbs.uri,
                   URIRef("http://example.org/ns/strprop"),
                   Literal("Hello world")
                   ))
            g.add((self.my_ktbs.uri,
                   URIRef("http://example.org/ns/numberprop"),
                   Literal(42)
                   ))
            g.add((self.my_ktbs.uri,
                   URIRef("http://example.org/ns/boolprop"),
                   Literal(True)
                   ))
            g.add((self.my_ktbs.uri,
                   URIRef("http://example.org/ns/uriprop"),
                   URIRef("http://example.org/foo")
                   ))
            g.add((URIRef("http://example.org/foo"),
                   URIRef("http://example.org/ns/revprop"),
                   self.my_ktbs.uri,
                   ))
            g.add((self.my_ktbs.uri,
                   RDF.type,
                   URIRef("http://example.org/ns/other-type"),
                   ))

        json_content = "".join(
            serialize_json_root(self.my_ktbs.state, self.my_ktbs))
        json = loads(json_content)
        assert_jsonld_equiv(json, {
            '@context':
                'http://liris.cnrs.fr/silex/2011/ktbs-jsonld-context',
            'hasBuiltinMethod':
                ['filter', 'external', 'fusion', 'sparql'],
            '@id': 'http://localhost:12345/',
            '@type': 'KtbsRoot',
            'additionalType': [ 'http://example.org/ns/other-type' ],
            'label': 'My customized ktbs root',
            'version': '%s%s' % (ktbs_version, ktbs_commit),
            'http://example.org/ns/strprop': 'Hello world',
            'http://example.org/ns/numberprop': 42,
            'http://example.org/ns/boolprop': True,
            'http://example.org/ns/uriprop':
                { "@id": 'http://example.org/foo' },
            '@reverse': {
                'http://example.org/ns/revprop': {
                    "@id": 'http://example.org/foo',
                }
            }
        })
        assert_roundtrip(json_content, self.my_ktbs)

    def test_populated_root(self):
        self.my_ktbs.create_base("b1/")
        self.my_ktbs.create_base("b2/")
        self.my_ktbs.create_base("b3/")
        json_content = "".join(
            serialize_json_root(self.my_ktbs.state, self.my_ktbs))
        json = loads(json_content)
        assert_jsonld_equiv(json, {
            '@context':
                'http://liris.cnrs.fr/silex/2011/ktbs-jsonld-context',
            'hasBuiltinMethod':
                ['filter', 'external', 'fusion', 'sparql'],
            '@id': 'http://localhost:12345/',
            '@type': 'KtbsRoot',
            'hasBase': [ 'b1/', 'b2/', 'b3/', ],
            'version': '%s%s' % (ktbs_version, ktbs_commit),
        })
        assert_roundtrip(json_content, self.my_ktbs)


class TestJsonBase(KtbsTestCase):

    def setUp(self):
        super(TestJsonBase, self).setUp()
        self.base = self.my_ktbs.create_base("b1/")

    def tearDown(self):
        super(TestJsonBase, self).tearDown()
        self.base = None

    def test_bare_base(self):
        json_content = "".join(
            serialize_json_base(self.base.state, self.base))
        json = loads(json_content)
        assert_jsonld_equiv(json, {
            '@context':
                'http://liris.cnrs.fr/silex/2011/ktbs-jsonld-context',
            '@id': 'http://localhost:12345/b1/',
            '@type': 'Base',
            'inRoot': '..',
        })
        assert_roundtrip(json_content, self.base)

    def test_customized_base(self):
        self.base.label = "My customized base"
        with self.base.edit() as g:
            g.add((self.base.uri,
                   URIRef("http://example.org/ns/strprop"),
                   Literal("Hello world")
                   ))
        json_content = "".join(
            serialize_json_base(self.base.state, self.base))
        json = loads(json_content)
        assert_jsonld_equiv(json, {
            '@context':
                'http://liris.cnrs.fr/silex/2011/ktbs-jsonld-context',
            '@id': 'http://localhost:12345/b1/',
            '@type': 'Base',
            'inRoot': '..',
            'label': 'My customized base',
            'http://example.org/ns/strprop': 'Hello world',
        })
        assert_roundtrip(json_content, self.base)

    def test_populated_base(self):
        self.base.create_method("method", KTBS.sparql)
        self.base.create_model("model")
        self.base.create_stored_trace("t1/", "model", "alonglongtimeago")
        json_content = "".join(
            serialize_json_base(self.base.state, self.base))
        json = loads(json_content)
        assert_jsonld_equiv(json, {
            '@context':
                'http://liris.cnrs.fr/silex/2011/ktbs-jsonld-context',
            '@id': 'http://localhost:12345/b1/',
            '@type': 'Base',
            'inRoot': '..',
            'contains': [
                { '@id': './method', '@type': 'Method' },
                { '@id': './model', '@type': 'TraceModel' },
                { '@id': './t1/', '@type': 'StoredTrace' },
            ],
        })
        assert_roundtrip(json_content, self.base)

    def test_post_base(self):
        """
        Test posting a base with minimal JSON (no @context, no inRoot...)
        """
        base_id = "b2/"
        graph = parse_json(dumps(
        {
            "@type": "Base",
            "@id": base_id,
        }), self.my_ktbs.uri)
        ret = self.my_ktbs.post_graph(graph)
        assert len(ret) == 1
        assert ret[0] == self.my_ktbs.uri + base_id
        newbase = self.my_ktbs.factory(ret[0])
        assert isinstance(newbase, BaseMixin)


class TestJsonMethod(KtbsTestCase):

    def setUp(self):
        super(TestJsonMethod, self).setUp()
        self.base = self.my_ktbs.create_base("b1/")
        self.method = self.base.create_method("meth1", KTBS.filter,
                                              { "after": 42 })

    def tearDown(self):
        super(TestJsonMethod, self).tearDown()
        self.base = None
        self.method = None

    def test_bare_method(self):
        json_content = "".join(
            serialize_json_method(self.method.state, self.method))
        json = loads(json_content)
        assert_jsonld_equiv(json, {
            '@context':
                'http://liris.cnrs.fr/silex/2011/ktbs-jsonld-context',
            '@id': 'http://localhost:12345/b1/meth1',
            '@type': 'Method',
            'hasParentMethod': 'filter',
            'parameter': [ 'after=42', ],
            'inBase': './',
        })
        assert_roundtrip(json_content, self.method)

    def test_customized_method(self):
        self.method.label = "My customized method"
        self.method.set_parameter("before", 101)
        with self.method.edit() as g:
            g.add((self.method.uri,
                   URIRef("http://example.org/ns/strprop"),
                   Literal("Hello world")
                   ))
        json_content = "".join(
            serialize_json_method(self.method.state, self.method))
        json = loads(json_content)
        assert_jsonld_equiv(json, {
            '@context':
                'http://liris.cnrs.fr/silex/2011/ktbs-jsonld-context',
            '@id': 'http://localhost:12345/b1/meth1',
            '@type': 'Method',
            'hasParentMethod': 'filter',
            'parameter': [ 'after=42', 'before=101', ],
            'inBase': './',
            'label': 'My customized method',
            'http://example.org/ns/strprop': 'Hello world',
        })
        assert_roundtrip(json_content, self.method)

    def test_used_method(self):
        t1 = self.base.create_stored_trace("t1/", "http://example.org/model1")
        self.base.create_computed_trace("tt1/", self.method, sources=[t1])
        self.base.create_computed_trace("tt2/", self.method, sources=[t1])
        json_content = "".join(
            serialize_json_method(self.method.state, self.method))
        json = loads(json_content)
        assert_jsonld_equiv(json, {
            '@context':
                'http://liris.cnrs.fr/silex/2011/ktbs-jsonld-context',
            '@id': 'http://localhost:12345/b1/meth1',
            '@type': 'Method',
            'hasParentMethod': 'filter',
            'parameter': [ 'after=42', ],
            'isMethodOf': [ 'tt1/', 'tt2/' ],
            'inBase': './',
        })
        assert_roundtrip(json_content, self.method)

    def test_inherited_method(self):
        self.base.create_method("meth2/", self.method,
                                     { "before": 101 })
        json_content = "".join(
            serialize_json_method(self.method.state, self.method))
        json = loads(json_content)
        assert_jsonld_equiv(json, {
            '@context':
                'http://liris.cnrs.fr/silex/2011/ktbs-jsonld-context',
            '@id': 'http://localhost:12345/b1/meth1',
            '@type': 'Method',
            'hasParentMethod': 'filter',
            'parameter': [ 'after=42', ],
            'isParentMethodOf': [ 'meth2/', ],
            'inBase': './',
        })
        assert_roundtrip(json_content, self.method)

    def test_inheriting_method(self):
        m2 = self.base.create_method("meth2/", self.method,
                                     { "before": 101 })
        json_content = "".join(
            serialize_json_method(m2.state, m2))
        json = loads(json_content)
        assert_jsonld_equiv(json, {
            '@context':
                'http://liris.cnrs.fr/silex/2011/ktbs-jsonld-context',
            '@id': 'http://localhost:12345/b1/meth2/',
            '@type': 'Method',
            'hasParentMethod': '../meth1',
            'parameter': [ 'before=101', ],
            'inBase': '../',
        })
        assert_roundtrip(json_content, m2)

    def test_post_method(self):
        """
        Test posting a method with minimal JSON (no @context, no inBase...)
        """
        method_id = "meth2/"
        graph = parse_json(dumps(
        {
            "@type": "Method",
            "@id": method_id,
            "hasParentMethod": "meth1",
            "parameter": [ "before=101" ],
        }), self.base.uri)
        ret = self.base.post_graph(graph)
        assert len(ret) == 1
        assert ret[0] == self.base.uri + method_id
        newmethod = self.base.factory(ret[0])
        assert isinstance(newmethod, MethodMixin)

class TestJsonHashModel(KtbsTestCase):

    def setUp(self):
        super(TestJsonHashModel, self).setUp()
        self.base = self.my_ktbs.create_base("b1/")
        self.model = self.base.create_model("modl1",)

    def tearDown(self):
        super(TestJsonHashModel, self).tearDown()
        self.base = None
        self.model = None


    def test_bare_model(self):
        json_content = "".join(
            serialize_json_model(self.model.state, self.model))
        json = loads(json_content)
        assert_jsonld_equiv(json, {
            '@context':
                'http://liris.cnrs.fr/silex/2011/ktbs-jsonld-context',
            '@graph': [
                {
                    '@id': 'http://localhost:12345/b1/modl1',
                    '@type': 'TraceModel',
                    'hasUnit': 'millisecond',
                    'inBase': './',
                },
            ]
        })
        assert_roundtrip(json_content, self.model)

    def test_customized_model(self):
        self.model.label = "My customized model"
        self.model.unit = "http://example.org/ns/unit"
        with self.model.edit() as g:
            g.add((self.model.uri,
                   URIRef("http://example.org/ns/strprop"),
                   Literal("Hello world")
            ))
        json_content = "".join(
            serialize_json_model(self.model.state, self.model))
        json = loads(json_content)
        assert_jsonld_equiv(json, {
            '@context':
                'http://liris.cnrs.fr/silex/2011/ktbs-jsonld-context',
            '@graph': [
                {
                    '@id': 'http://localhost:12345/b1/modl1',
                    '@type': 'TraceModel',
                    'hasUnit': 'http://example.org/ns/unit',
                    'inBase': './',
                    'label': 'My customized model',
                    'http://example.org/ns/strprop': 'Hello world',
                },
            ]
        })
        assert_roundtrip(json_content, self.model)

    def test_populated_model(self):
        m2 = self.base.create_model("modl2/")
        self.model.add_parent(m2)
        ot1 = self.model.create_obsel_type("#OT1")
        ot2 = self.model.create_obsel_type("#OT2", [ot1])
        at1 = self.model.create_attribute_type("#at1", ot1, XSD.string)
        at2 = self.model.create_attribute_type("#at2", ot2, XSD.integer)
        rt1 = self.model.create_relation_type("#rt1", ot1, ot1)
        rt2 = self.model.create_relation_type("#rt2", ot1, ot2, [rt1])

        json_content = "".join(
            serialize_json_model(self.model.state, self.model))
        json = loads(json_content)
        assert_jsonld_equiv(json, {
            '@context':
                'http://liris.cnrs.fr/silex/2011/ktbs-jsonld-context',
            '@graph': [
                {
                    '@id': 'http://localhost:12345/b1/modl1',
                    '@type': 'TraceModel',
                    'hasUnit': 'millisecond',
                    'inBase': './',
                    'hasParentModel': ["modl2/"],
                },
                {
                    '@id': '#OT1',
                    '@type': 'ObselType',
                },
                {
                    '@id': '#OT2',
                    '@type': 'ObselType',
                    'hasSuperObselType': [ '#OT1' ],
                },
                {
                    '@id': '#at1',
                    '@type': 'AttributeType',
                    'hasAttributeObselType': '#OT1',
                    'hasAttributeDatatype': 'xsd:string',
                },
                {
                    '@id': '#at2',
                    '@type': 'AttributeType',
                    'hasAttributeObselType': '#OT2',
                    'hasAttributeDatatype': 'xsd:integer',
                },
                {
                    '@id': '#rt1',
                    '@type': 'RelationType',
                    'hasRelationOrigin': '#OT1',
                    'hasRelationDestination': '#OT1',
                },
                {
                    '@id': '#rt2',
                    '@type': 'RelationType',
                    'hasRelationOrigin': '#OT1',
                    'hasRelationDestination': '#OT2',
                    'hasSuperRelationType': ['#rt1'],
                },
            ]
        })
        assert_roundtrip(json_content, self.model)

    def test_post_model(self):
        """
        Test posting a model with minimal JSON (no @context, no inBase...)
        """
        model_id = "modl2/"
        graph = parse_json(dumps(
        {
            "@graph": [
                {
                    "@type": "TraceModel",
                    "@id": model_id
                },
                {
                    "@type": "ObselType",
                    "@id": model_id+"#OT1"
                },
            ]
        }), self.base.uri)
        ret = self.base.post_graph(graph)
        assert len(ret) == 1
        assert ret[0] == self.base.uri + model_id
        newmodel = self.base.factory(ret[0])
        assert isinstance(newmodel, TraceModelMixin)
        assert len(newmodel.obsel_types) == 1


class TestJsonSlashModel(KtbsTestCase):

    def setUp(self):
        super(TestJsonSlashModel, self).setUp()
        self.base = self.my_ktbs.create_base("b1/")
        self.model = self.base.create_model("modl1/",)

    def tearDown(self):
        super(TestJsonSlashModel, self).tearDown()
        self.base = None
        self.model = None


    def test_bare_model(self):
        json_content = "".join(
            serialize_json_model(self.model.state, self.model))
        json = loads(json_content)
        assert_jsonld_equiv(json, {
            '@context':
                'http://liris.cnrs.fr/silex/2011/ktbs-jsonld-context',
            '@graph': [
                {
                    '@id': 'http://localhost:12345/b1/modl1/',
                    '@type': 'TraceModel',
                    'hasUnit': 'millisecond',
                    'inBase': '../',
                },
            ]
        })
        assert_roundtrip(json_content, self.model)

    def test_customized_model(self):
        self.model.label = "My customized model"
        self.model.unit = "http://example.org/ns/unit"
        with self.model.edit() as g:
            g.add((self.model.uri,
                   URIRef("http://example.org/ns/strprop"),
                   Literal("Hello world")
            ))
        json_content = "".join(
            serialize_json_model(self.model.state, self.model))
        json = loads(json_content)
        assert_jsonld_equiv(json, {
            '@context':
                'http://liris.cnrs.fr/silex/2011/ktbs-jsonld-context',
            '@graph': [
                {
                    '@id': 'http://localhost:12345/b1/modl1/',
                    '@type': 'TraceModel',
                    'hasUnit': 'http://example.org/ns/unit',
                    'inBase': '../',
                    'label': 'My customized model',
                    'http://example.org/ns/strprop': 'Hello world',
                },
            ]
        })
        assert_roundtrip(json_content, self.model)

    def test_slashhash_populated_model(self):
        m2 = self.base.create_model("modl2")
        self.model.add_parent(m2)
        ot1 = self.model.create_obsel_type("#OT1")
        ot2 = self.model.create_obsel_type("#OT2", [ot1])
        at1 = self.model.create_attribute_type("#at1", ot1, XSD.string)
        at2 = self.model.create_attribute_type("#at2", ot2, XSD.integer)
        rt1 = self.model.create_relation_type("#rt1", ot1, ot1)
        rt2 = self.model.create_relation_type("#rt2", ot1, ot2, [rt1])

        json_content = "".join(
            serialize_json_model(self.model.state, self.model))
        json = loads(json_content)
        assert_jsonld_equiv(json, {
            '@context':
                'http://liris.cnrs.fr/silex/2011/ktbs-jsonld-context',
            '@graph': [
                {
                    '@id': 'http://localhost:12345/b1/modl1/',
                    '@type': 'TraceModel',
                    'hasUnit': 'millisecond',
                    'inBase': '../',
                    'hasParentModel': ["../modl2"],
                },
                {
                    '@id': '#OT1',
                    '@type': 'ObselType',
                },
                {
                    '@id': '#OT2',
                    '@type': 'ObselType',
                    'hasSuperObselType': [ '#OT1' ],
                },
                {
                    '@id': '#at1',
                    '@type': 'AttributeType',
                    'hasAttributeObselType': '#OT1',
                    'hasAttributeDatatype': 'xsd:string',
                },
                {
                    '@id': '#at2',
                    '@type': 'AttributeType',
                    'hasAttributeObselType': '#OT2',
                    'hasAttributeDatatype': 'xsd:integer',
                },
                {
                    '@id': '#rt1',
                    '@type': 'RelationType',
                    'hasRelationOrigin': '#OT1',
                    'hasRelationDestination': '#OT1',
                },
                {
                    '@id': '#rt2',
                    '@type': 'RelationType',
                    'hasRelationOrigin': '#OT1',
                    'hasRelationDestination': '#OT2',
                    'hasSuperRelationType': ['#rt1'],
                },
            ]
        })
        assert_roundtrip(json_content, self.model)

    # unskip the following test once kTBS supports "slash-only" URIs in models
    @skip
    def test_mixed_populated_model(self):
        m2 = self.base.create_model("modl2")
        self.model.add_parent(m2)
        ot1 = self.model.create_obsel_type("OT1")
        ot2 = self.model.create_obsel_type("#OT2", [ot1])
        at1 = self.model.create_attribute_type("at1", ot1, XSD.string)
        at2 = self.model.create_attribute_type("at2", ot2, XSD.integer)
        rt1 = self.model.create_relation_type("rt1", ot1, ot1)
        rt2 = self.model.create_relation_type("rt2", ot1, ot2, [rt1])

        json_content = "".join(
            serialize_json_model(self.model.state, self.model))
        json = loads(json_content)
        assert_jsonld_equiv(json, {
            '@context':
                'http://liris.cnrs.fr/silex/2011/ktbs-jsonld-context',
            '@graph': [
                {
                    '@id': 'http://localhost:12345/b1/modl1/',
                    '@type': 'TraceModel',
                    'hasUnit': 'millisecond',
                    'inBase': '../',
                    'hasParentModel': ["../modl2"],
                },
                {
                    '@id': 'OT1',
                    '@type': 'ObselType',
                },
                {
                    '@id': '#OT2',
                    '@type': 'ObselType',
                    'hasSuperObselType': [ 'OT1' ],
                },
                {
                    '@id': 'at1',
                    '@type': 'AttributeType',
                    'hasAttributeObselType': 'OT1',
                    'hasAttributeDatatype': 'xsd:string',
                },
                {
                    '@id': '#at2',
                    '@type': 'AttributeType',
                    'hasAttributeObselType': '#OT2',
                    'hasAttributeDatatype': 'xsd:integer',
                },
                {
                    '@id': 'rt1',
                    '@type': 'RelationType',
                    'hasRelationOrigin': 'OT1',
                    'hasRelationDestination': 'OT1',
                },
                {
                    '@id': '#rt2',
                    '@type': 'RelationType',
                    'hasRelationOrigin': 'OT1',
                    'hasRelationDestination': '#OT2',
                    'hasSuperRelationType': ['rt1'],
                },
            ]
        })
        assert_roundtrip(json_content, self.model)


class TestJsonTwoModels(KtbsTestCase):

    def setUp(self):
        super(TestJsonTwoModels, self).setUp()
        self.base = self.my_ktbs.create_base("b1/")
        self.model = self.base.create_model("modl1",)
        self.other_ktbs = make_ktbs("http://example.org/")
        self.other_base = self.other_ktbs.create_base("another/")
        self.other_model = self.other_base.create_model("model",)

    def tearDown(self):
        super(TestJsonTwoModels, self).tearDown()
        if self.other_ktbs is not None:
            unregister_service(self.other_ktbs.service)
            self.other_ktbs = None
            self.other_base = None
            self.other_model = None

    def test_foreign_populated_model(self):
        otf = self.other_model.create_obsel_type("#OTF").uri
        rtf = self.other_model.create_relation_type("#rtF").uri

        self.model.add_parent(self.other_model)
        ot1 = self.model.create_obsel_type( "#OT1", [otf])
        at1 = self.model.create_attribute_type("#at1", otf, XSD.string)
        rt1 = self.model.create_relation_type("#rt1", ot1, otf, [rtf])

        json_content = "".join(
            serialize_json_model(self.model.state, self.model))
        json = loads(json_content)
        assert_jsonld_equiv(json, {
            '@context':
                'http://liris.cnrs.fr/silex/2011/ktbs-jsonld-context',
            '@graph': [
                {
                    '@id': 'http://localhost:12345/b1/modl1',
                    '@type': 'TraceModel',
                    'hasUnit': 'millisecond',
                    'inBase': './',
                    'hasParentModel': ["http://example.org/another/model"],
                },
                {
                    '@id': '#OT1',
                    '@type': 'ObselType',
                    'hasSuperObselType':
                        ['http://example.org/another/model#OTF',],
                },
                {
                    '@id': '#at1',
                    '@type': 'AttributeType',
                    'hasAttributeObselType':
                        'http://example.org/another/model#OTF',
                    'hasAttributeDatatype': 'xsd:string',
                },
                {
                    '@id': '#rt1',
                    '@type': 'RelationType',
                    'hasRelationOrigin': '#OT1',
                    'hasRelationDestination':
                        'http://example.org/another/model#OTF',
                    'hasSuperRelationType':
                        ['http://example.org/another/model#rtF',],
                },
            ]
        })
        assert_roundtrip(json_content, self.model)

class TestJsonStoredTrace(KtbsTestCase):

    def setUp(self):
        super(TestJsonStoredTrace, self).setUp()
        self.base = self.my_ktbs.create_base("b1/")
        self.model = self.base.create_model("modl",)
        self.t1 = self.base.create_stored_trace("t1/", self.model,
                                                "1970-01-01T00:00:00Z")

    def tearDown(self):
        super(TestJsonStoredTrace, self).tearDown()
        self.base = None
        self.model = None
        self.t1 = None

    def test_bare_stored_trace(self):
        json_content = "".join(serialize_json_trace(self.t1.state, self.t1))
        json = loads(json_content)
        assert_jsonld_equiv(json, {
            '@context':
                'http://liris.cnrs.fr/silex/2011/ktbs-jsonld-context',
            '@id': 'http://localhost:12345/b1/t1/',
            '@type': 'StoredTrace',
            'inBase': '../',
            'hasObselList': '@obsels',
            'hasModel': '../modl',
            'origin': '1970-01-01T00:00:00Z',
        })
        assert_roundtrip(json_content, self.t1)

    def test_customized_stored_trace(self):
        self.t1.label = "My customized stored trace"
        self.t1.origin = "alonglongtimeago"
        self.t1.default_subject = "pa"
        self.t1.model = "http://example.org/model"
        with self.t1.edit() as g:
            g.add((self.t1.uri,
                   URIRef("http://example.org/ns/strprop"),
                   Literal("Hello world")
                   ))
        json_content = "".join(serialize_json_trace(self.t1.state, self.t1))
        json = loads(json_content)
        assert_jsonld_equiv(json, {
            '@context':
                'http://liris.cnrs.fr/silex/2011/ktbs-jsonld-context',
            '@id': 'http://localhost:12345/b1/t1/',
            '@type': 'StoredTrace',
            'label': 'My customized stored trace',
            'inBase': '../',
            'hasObselList': '@obsels',
            'hasModel': 'http://example.org/model',
            'origin': 'alonglongtimeago',
            'defaultSubject': 'pa',
            'http://example.org/ns/strprop': 'Hello world',
        })
        assert_roundtrip(json_content, self.t1)

    def test_transformed_stored_trace(self):
        self.base.create_computed_trace("t2/", KTBS.filter, { "before": 42 },
                                        [self.t1])
        json_content = "".join(serialize_json_trace(self.t1.state, self.t1))
        json = loads(json_content)
        assert_jsonld_equiv(json, {
            '@context':
                'http://liris.cnrs.fr/silex/2011/ktbs-jsonld-context',
            '@id': 'http://localhost:12345/b1/t1/',
            '@type': 'StoredTrace',
            'inBase': '../',
            'hasObselList': '@obsels',
            'hasModel': '../modl',
            'origin': '1970-01-01T00:00:00Z',
            'isSourceOf': ['../t2/',],
        })
        assert_roundtrip(json_content, self.t1)

    def test_post_stored_trace(self):
        """
        Test posting a trace with minimal JSON (no @context, no inBase...)
        """
        stored_trace_id = "t2/"
        graph = parse_json(dumps(
        {
            "@type": "StoredTrace",
            "@id": stored_trace_id,
            "hasModel": "modl",
        }), self.base.uri)
        ret = self.base.post_graph(graph)
        assert len(ret) == 1
        assert ret[0] == self.base.uri + stored_trace_id
        newstored_trace = self.base.factory(ret[0])
        assert isinstance(newstored_trace, StoredTraceMixin)

class TestJsonComputedTrace(KtbsTestCase):

    def setUp(self):
        super(TestJsonComputedTrace, self).setUp()
        self.base = self.my_ktbs.create_base("b1/")
        self.model = self.base.create_model("modl",)
        self.t1 = self.base.create_stored_trace("t1/", self.model,
                                                "1970-01-01T00:00:00Z")
        self.t2 = self.base.create_computed_trace("t2/",
                                                  KTBS.filter,
                                                  { "after": 42 },
                                                  [self.t1])

    def tearDown(self):
        super(TestJsonComputedTrace, self).tearDown()
        self.base = None
        self.model = None
        self.t1 = None
        self.t2 = None

    def test_bare_computed_trace(self):
        json_content = "".join(serialize_json_trace(self.t2.state, self.t2))
        json = loads(json_content)
        assert_jsonld_equiv(json, {
            '@context':
                'http://liris.cnrs.fr/silex/2011/ktbs-jsonld-context',
            '@id': 'http://localhost:12345/b1/t2/',
            '@type': 'ComputedTrace',
            'inBase': '../',
            'hasMethod': 'filter',
            'hasSource': [ '../t1/', ],
            'parameter': [ 'after=42', ],
            'hasObselList': '@obsels',
            'hasModel': '../modl',
            'origin': '1970-01-01T00:00:00Z',
        })
        assert_roundtrip(json_content, self.t2)

    def test_customized_computed_trace(self):
        self.meth = self.base.create_method("meth", KTBS.filter,
                                            {"before": 101})
        self.t2.method = self.meth
        self.t2.label = "My customized computed trace"
        self.t2.set_parameter("origin", "alonglongtimeago")
        self.t2.set_parameter("model", "http://example.org/model"),
        with self.t2.edit() as g:
            g.add((self.t2.uri,
                   URIRef("http://example.org/ns/strprop"),
                   Literal("Hello world")
                   ))
        json_content = "".join(serialize_json_trace(self.t2.state, self.t2))
        json = loads(json_content)
        assert_jsonld_equiv(json, {
            '@context':
                'http://liris.cnrs.fr/silex/2011/ktbs-jsonld-context',
            '@id': 'http://localhost:12345/b1/t2/',
            '@type': 'ComputedTrace',
            'label': 'My customized computed trace',
            'inBase': '../',
            'hasMethod': '../meth',
            'hasSource': [ '../t1/', ],
            'parameter': [
                'after=42',
                'origin=alonglongtimeago',
                'model=http://example.org/model',
            ],
            'hasObselList': '@obsels',
            'hasModel': 'http://example.org/model',
            'origin': 'alonglongtimeago',
            'http://example.org/ns/strprop': 'Hello world',
        })
        assert_roundtrip(json_content, self.t2)

    def test_transformed_computed_trace(self):
        self.t3 = self.base.create_computed_trace("t3/",
                                                  KTBS.fusion,
                                                  {},
                                                  [self.t1, self.t2])
        json_content = "".join(serialize_json_trace(self.t2.state, self.t2))
        json = loads(json_content)
        assert_jsonld_equiv(json, {
            '@context':
                'http://liris.cnrs.fr/silex/2011/ktbs-jsonld-context',
            '@id': 'http://localhost:12345/b1/t2/',
            '@type': 'ComputedTrace',
            'inBase': '../',
            'hasMethod': 'filter',
            'hasSource': [ '../t1/', ],
            'parameter': [ 'after=42', ],
            'hasObselList': '@obsels',
            'hasModel': '../modl',
            'origin': '1970-01-01T00:00:00Z',
            'isSourceOf': ['../t3/',],
        })
        assert_roundtrip(json_content, self.t2)

    def test_post_computed_trace(self):
        """
        Test posting a trace with minimal JSON (no @context, no inBase...)
        """
        computed_trace_id = "t3/"
        graph = parse_json(dumps(
        {
            "@type": "ComputedTrace",
            "@id": computed_trace_id,
            "hasMethod": "filter",
            "hasSource": "t1/",
        }), self.base.uri)
        ret = self.base.post_graph(graph)
        assert len(ret) == 1
        assert ret[0] == self.base.uri + computed_trace_id
        newcomputed_trace = self.base.factory(ret[0])
        assert isinstance(newcomputed_trace, ComputedTraceMixin)


class TestJsonObsels(KtbsTestCase):

    def setUp(self):
        super(TestJsonObsels, self).setUp()
        self.base = self.my_ktbs.create_base("b1/")
        self.model = self.base.create_model("modl",)
        self.ot1 = ot1 = self.model.create_obsel_type("#OT1")
        self.at1 = self.model.create_attribute_type("#at1", ot1)
        self.at2 = self.model.create_attribute_type("#at2", ot1)
        self.rt1 = self.model.create_attribute_type("#rt1", ot1, ot1)
        self.t1 = self.base.create_stored_trace("t1/", self.model,
                                                "1970-01-01T00:00:00Z")

    def tearDown(self):
        super(TestJsonObsels, self).tearDown()
        self.base = None
        self.model = self.ot1 = self.at1 = self.at2 = self.rt1 = None
        self.t1 = None

    def populate(self):
        # create obsel in wrong order, to check that they are serialized in
        # the correct order nonetheless
        self.o3 = self.t1.create_obsel("o3", self.ot1, 3000, 4000, "baz",
                                       {self.at1: "hello world" })
        self.o2 = self.t1.create_obsel("o2", self.ot1, 2000, 3000, "bar",
                                       {self.at2: 42}, [(self.rt1, self.o3)])
        self.o1 = self.t1.create_obsel("o1", self.ot1,
            "1970-01-01T00:00:01Z", "1970-01-01T00:00:02Z", "foo",
            { self.at1: "hello world",
              self.at2: URIRef("http://example.org/resource"),
            },
            None, None,
            [ URIRef("http://example.org/t1/source-obsel"),
              URIRef("http://localhost:12345/b1/t0/o0"),
            ]
        )

    def test_empty_obsels(self):
        json_content = "".join(serialize_json_trace_obsels(
            self.t1.obsel_collection.state,
            self.t1.obsel_collection))
        json = loads(json_content)
        assert_jsonld_equiv(json, {
            '@context': [
                'http://liris.cnrs.fr/silex/2011/ktbs-jsonld-context',
                { 'm': 'http://localhost:12345/b1/modl#', },
                ],
            '@id': './',
            'hasObselList': {
                '@id': '',
                '@type': 'StoredTraceObsels',
            },
            'obsels': []
        })
        assert_roundtrip(json_content, self.t1.obsel_collection)

    def test_populated_obsels(self):
        self.populate()
        json_content = "".join(serialize_json_trace_obsels(
            self.t1.obsel_collection.state,
            self.t1.obsel_collection))
        json = loads(json_content)
        assert_jsonld_equiv(json, {
            '@context': [
                'http://liris.cnrs.fr/silex/2011/ktbs-jsonld-context',
                { 'm': 'http://localhost:12345/b1/modl#', },
                ],
            '@id': './',
            'hasObselList': {
                '@id': '',
                '@type': 'StoredTraceObsels',
            },
            'obsels': [
                {
                    '@id': 'o1',
                    '@type': 'm:OT1',
                    'begin': 1000,
                    'end': 2000,
                    'subject': 'foo',
                    'm:at1': 'hello world',
                    'm:at2': { '@id': 'http://example.org/resource' },
                    'hasSourceObsel': ['http://example.org/t1/source-obsel',
                                       '../t0/o0'],
                    'beginDT': '1970-01-01T00:00:01+00:00',
                    'endDT': '1970-01-01T00:00:02+00:00',
                },
                {
                    '@id': 'o2',
                    '@type': 'm:OT1',
                    'begin': 2000,
                    'end': 3000,
                    'subject': 'bar',
                    'm:at2': 42,
                    'm:rt1': { '@id': 'o3', 'hasTrace': './' },
                },
                {
                    '@id': 'o3',
                    '@type': 'm:OT1',
                    'begin': 3000,
                    'end': 4000,
                    'subject': 'baz',
                    'm:at1': 'hello world',
                    '@reverse': {
                        'm:rt1': { '@id': 'o2', 'hasTrace': './' },
                    },
                },
            ]
        })
        assert_roundtrip(json_content, self.t1.obsel_collection)

    def test_o1(self):
        self.populate()
        json_content = "".join(serialize_json_obsel(self.o1.state, self.o1))
        json = loads(json_content)
        assert_jsonld_equiv(json, {
            '@context': [
                'http://liris.cnrs.fr/silex/2011/ktbs-jsonld-context',
                { 'm': 'http://localhost:12345/b1/modl#', },
                ],
            '@id': 'http://localhost:12345/b1/t1/o1',
            'hasTrace': './',
            '@type': 'm:OT1',
            'begin': 1000,
            'end': 2000,
            'subject': 'foo',
            'm:at1': 'hello world',
            'm:at2': { '@id': 'http://example.org/resource' },
            'hasSourceObsel': ['http://example.org/t1/source-obsel',
                               '../t0/o0'],
            'beginDT': '1970-01-01T00:00:01+00:00',
            'endDT': '1970-01-01T00:00:02+00:00',
        })
        assert_roundtrip(json_content, self.o1)

    def test_o2(self):
        self.populate()
        json_content = "".join(serialize_json_obsel(self.o2.state, self.o2))
        json = loads(json_content)
        assert_jsonld_equiv(json, {
            '@context': [
                'http://liris.cnrs.fr/silex/2011/ktbs-jsonld-context',
                { 'm': 'http://localhost:12345/b1/modl#', },
                ],
            '@id': 'http://localhost:12345/b1/t1/o2',
            'hasTrace': './',
            '@type': 'm:OT1',
            'begin': 2000,
            'end': 3000,
            'subject': 'bar',
            'm:at2': 42,
            'm:rt1': { '@id': 'o3', 'hasTrace': './' },
        })
        assert_roundtrip(json_content, self.o2)

    def test_o3(self):
        self.populate()
        json_content = "".join(serialize_json_obsel(self.o3.state, self.o3))
        json = loads(json_content)
        assert_jsonld_equiv(json, {
            '@context': [
                'http://liris.cnrs.fr/silex/2011/ktbs-jsonld-context',
                { 'm': 'http://localhost:12345/b1/modl#', },
                ],
            '@id': 'http://localhost:12345/b1/t1/o3',
            'hasTrace': './',
            '@type': 'm:OT1',
            'begin': 3000,
            'end': 4000,
            'subject': 'baz',
            'm:at1': 'hello world',
            '@reverse': {
                'm:rt1': { '@id': 'o2', 'hasTrace': './' },
            },
        })
        assert_roundtrip(json_content, self.o3)

    def test_post_obsel(self):
        """
        Test posting an obsel with minimal JSON (no @context, no hasTrace...)
        """
        self.t1.default_subject = "foobar"
        graph = parse_json(dumps(
        {
            "@type": "m:OT1",
        }), self.t1.uri)
        ret = self.t1.post_graph(graph)
        assert len(ret) == 1
        newobsel = self.t1.factory(ret[0])
        assert isinstance(newobsel, ObselMixin)
        assert newobsel.obsel_type == self.ot1, newobsel.obsel_type

    def test_post_multiple_obsels(self):
        """
        Test posting several obsels at once
        """
        self.t1.default_subject = "foobar"
        graph = parse_json(dumps(
        [{
            "@type": "m:OT1",
            "begin": 4000,
        },
        {
            "@type": "m:OT1",
            "begin": 5000,
        }]), self.t1.uri)

        ret = self.t1.post_graph(graph)
        assert len(ret) == 2
        newobsel1 = self.t1.factory(ret[0])
        assert isinstance(newobsel1, ObselMixin)
        assert newobsel1.obsel_type == self.ot1, newobsel1.obsel_type
        newobsel2 = self.t1.factory(ret[1])
        assert isinstance(newobsel2, ObselMixin)
        assert newobsel2.obsel_type == self.ot1, newobsel2.obsel_type

=======
# -*- coding: utf-8 -*-

#    This file is part of KTBS <http://liris.cnrs.fr/sbt-dev/ktbs>
#    Copyright (C) 2011-2012 Pierre-Antoine Champin <pchampin@liris.cnrs.fr> /
#    Françoise Conil <francoise.conil@liris.cnrs.fr> /
#    Universite de Lyon <http://www.universite-lyon.fr>
#
#    KTBS is free software: you can redistribute it and/or modify
#    it under the terms of the GNU Lesser General Public License as published
#    by the Free Software Foundation, either version 3 of the License, or
#    (at your option) any later version.
#
#    KTBS is distributed in the hope that it will be useful,
#    but WITHOUT ANY WARRANTY; without even the implied warranty of
#    MERCHANTABILITY or FITNESS FOR A PARTICULAR PURPOSE.  See the
#    GNU Lesser General Public License for more .
#
#    You should have received a copy of the GNU Lesser General Public License
#    along with KTBS.  If not, see <http://www.gnu.org/licenses/>.

from json import loads
from pprint import pformat
from unittest import skip

from nose.tools import assert_equal, assert_raises, eq_
from rdflib import BNode, Graph, Literal, RDF, RDFS, URIRef
from rdflib.compare import graph_diff
from pyld.jsonld import normalize

from rdfrest.exceptions import CanNotProceedError, InvalidDataError, \
    MethodNotAllowedError, RdfRestException
from rdfrest.factory import unregister_service

from ktbs.api.base import BaseMixin
from ktbs.api.method import MethodMixin
from ktbs.api.obsel import ObselMixin
from ktbs.api.trace import ComputedTraceMixin, StoredTraceMixin
from ktbs.api.trace_model import TraceModelMixin
from ktbs.engine.service import make_ktbs
from ktbs.namespace import KTBS
from ktbs.serpar.jsonld_parser import *
from ktbs.serpar.jsonld_serializers import *
from ktbs.config import get_ktbs_configuration

from .test_ktbs_engine import KtbsTestCase


def unordered_json(json):
    """I transform a json object by replacing all lists by sets,
    as the order of lists is usually not relevant in JSON-LD.

    Note that this function may lose informations as in *some* lists,
    the order *might* be significant (depending on the @context).
    """
    if isinstance(json, dict):
        return frozenset((
                (key, unordered_json(val)) for key, val in json.iteritems()
            ))
    elif isinstance(json, list):
        return frozenset(( unordered_json(i) for i in json ))
    else:
        return json

def assert_jsonld_equiv(val1, val2):
    assert unordered_json(val1) == unordered_json(val2), (
        "\n%s\n\nIS NOT JSON-LD EQUIVALENT TO\n\n%s"
        % (pformat(val1), pformat(val2)))

def assert_roundtrip(json_content, resource):
    graph = parse_json(json_content, resource.uri)
    _, spurious, missing = graph_diff(graph, resource.state)
    assert not(spurious or missing), graph_diff_msg(spurious, missing)

def graph_diff_msg(spurious, missing):
    ret = "Json does not encode the right graph"
    if spurious:
        ret += "\nSPURIOUS:\n" + spurious.serialize(format="turtle")
    if missing:
        ret += "\nMISSING:\n" + missing.serialize(format="turtle")
    return ret


class TestJsonRoot(KtbsTestCase):

    def test_bare_root(self):
        json_content = "".join(
            serialize_json_root(self.my_ktbs.state, self.my_ktbs))
        json = loads(json_content)
        assert_jsonld_equiv(json, {
            '@context':
                'http://liris.cnrs.fr/silex/2011/ktbs-jsonld-context',
            '@id': 'http://localhost:12345/',
            '@type': 'KtbsRoot',
            'hasBuiltinMethod':
                ['filter', 'external', 'fusion', 'sparql'],
        })
        assert_roundtrip(json_content, self.my_ktbs)

    def test_customized_root(self):
        self.my_ktbs.label = "My customized ktbs root"
        with self.my_ktbs.edit() as g:
            g.add((self.my_ktbs.uri,
                   URIRef("http://example.org/ns/strprop"),
                   Literal("Hello world")
                   ))
            g.add((self.my_ktbs.uri,
                   URIRef("http://example.org/ns/numberprop"),
                   Literal(42)
                   ))
            g.add((self.my_ktbs.uri,
                   URIRef("http://example.org/ns/boolprop"),
                   Literal(True)
                   ))
            g.add((self.my_ktbs.uri,
                   URIRef("http://example.org/ns/uriprop"),
                   URIRef("http://example.org/foo")
                   ))
            g.add((URIRef("http://example.org/foo"),
                   URIRef("http://example.org/ns/revprop"),
                   self.my_ktbs.uri,
                   ))
            g.add((self.my_ktbs.uri,
                   RDF.type,
                   URIRef("http://example.org/ns/other-type"),
                   ))

        json_content = "".join(
            serialize_json_root(self.my_ktbs.state, self.my_ktbs))
        json = loads(json_content)
        assert_jsonld_equiv(json, {
            '@context':
                'http://liris.cnrs.fr/silex/2011/ktbs-jsonld-context',
            'hasBuiltinMethod':
                ['filter', 'external', 'fusion', 'sparql'],
            '@id': 'http://localhost:12345/',
            '@type': 'KtbsRoot',
            'additionalType': [ 'http://example.org/ns/other-type' ],
            'label': 'My customized ktbs root',
            'http://example.org/ns/strprop': 'Hello world',
            'http://example.org/ns/numberprop': 42,
            'http://example.org/ns/boolprop': True,
            'http://example.org/ns/uriprop':
                { "@id": 'http://example.org/foo' },
            '@reverse': {
                'http://example.org/ns/revprop': {
                    "@id": 'http://example.org/foo',
                }
            }
        })
        assert_roundtrip(json_content, self.my_ktbs)

    def test_populated_root(self):
        self.my_ktbs.create_base("b1/")
        self.my_ktbs.create_base("b2/")
        self.my_ktbs.create_base("b3/")
        json_content = "".join(
            serialize_json_root(self.my_ktbs.state, self.my_ktbs))
        json = loads(json_content)
        assert_jsonld_equiv(json, {
            '@context':
                'http://liris.cnrs.fr/silex/2011/ktbs-jsonld-context',
            'hasBuiltinMethod':
                ['filter', 'external', 'fusion', 'sparql'],
            '@id': 'http://localhost:12345/',
            '@type': 'KtbsRoot',
            'hasBase': [ 'b1/', 'b2/', 'b3/', ],
        })
        assert_roundtrip(json_content, self.my_ktbs)


class TestJsonBase(KtbsTestCase):

    def setUp(self):
        super(TestJsonBase, self).setUp()
        self.base = self.my_ktbs.create_base("b1/")

    def tearDown(self):
        super(TestJsonBase, self).tearDown()
        self.base = None

    def test_bare_base(self):
        json_content = "".join(
            serialize_json_base(self.base.state, self.base))
        json = loads(json_content)
        assert_jsonld_equiv(json, {
            '@context':
                'http://liris.cnrs.fr/silex/2011/ktbs-jsonld-context',
            '@id': 'http://localhost:12345/b1/',
            '@type': 'Base',
            'inRoot': '..',
        })
        assert_roundtrip(json_content, self.base)

    def test_customized_base(self):
        self.base.label = "My customized base"
        with self.base.edit() as g:
            g.add((self.base.uri,
                   URIRef("http://example.org/ns/strprop"),
                   Literal("Hello world")
                   ))
        json_content = "".join(
            serialize_json_base(self.base.state, self.base))
        json = loads(json_content)
        assert_jsonld_equiv(json, {
            '@context':
                'http://liris.cnrs.fr/silex/2011/ktbs-jsonld-context',
            '@id': 'http://localhost:12345/b1/',
            '@type': 'Base',
            'inRoot': '..',
            'label': 'My customized base',
            'http://example.org/ns/strprop': 'Hello world',
        })
        assert_roundtrip(json_content, self.base)

    def test_populated_base(self):
        self.base.create_method("method", KTBS.sparql)
        self.base.create_model("model")
        self.base.create_stored_trace("t1/", "model", "alonglongtimeago")
        json_content = "".join(
            serialize_json_base(self.base.state, self.base))
        json = loads(json_content)
        assert_jsonld_equiv(json, {
            '@context':
                'http://liris.cnrs.fr/silex/2011/ktbs-jsonld-context',
            '@id': 'http://localhost:12345/b1/',
            '@type': 'Base',
            'inRoot': '..',
            'contains': [
                { '@id': './method', '@type': 'Method' },
                { '@id': './model', '@type': 'TraceModel' },
                { '@id': './t1/', '@type': 'StoredTrace' },
            ],
        })
        assert_roundtrip(json_content, self.base)

    def test_post_base(self):
        """
        Test posting a base with minimal JSON (no @context, no inRoot...)
        """
        base_id = "b2/"
        graph = parse_json(dumps(
        {
            "@type": "Base",
            "@id": base_id,
        }), self.my_ktbs.uri)
        ret = self.my_ktbs.post_graph(graph)
        assert len(ret) == 1
        assert ret[0] == self.my_ktbs.uri + base_id
        newbase = self.my_ktbs.factory(ret[0])
        assert isinstance(newbase, BaseMixin)


class TestJsonMethod(KtbsTestCase):

    def setUp(self):
        super(TestJsonMethod, self).setUp()
        self.base = self.my_ktbs.create_base("b1/")
        self.method = self.base.create_method("meth1", KTBS.filter,
                                              { "after": 42 })

    def tearDown(self):
        super(TestJsonMethod, self).tearDown()
        self.base = None
        self.method = None

    def test_bare_method(self):
        json_content = "".join(
            serialize_json_method(self.method.state, self.method))
        json = loads(json_content)
        assert_jsonld_equiv(json, {
            '@context':
                'http://liris.cnrs.fr/silex/2011/ktbs-jsonld-context',
            '@id': 'http://localhost:12345/b1/meth1',
            '@type': 'Method',
            'hasParentMethod': 'filter',
            'parameter': [ 'after=42', ],
            'inBase': './',
        })
        assert_roundtrip(json_content, self.method)

    def test_customized_method(self):
        self.method.label = "My customized method"
        self.method.set_parameter("before", 101)
        with self.method.edit() as g:
            g.add((self.method.uri,
                   URIRef("http://example.org/ns/strprop"),
                   Literal("Hello world")
                   ))
        json_content = "".join(
            serialize_json_method(self.method.state, self.method))
        json = loads(json_content)
        assert_jsonld_equiv(json, {
            '@context':
                'http://liris.cnrs.fr/silex/2011/ktbs-jsonld-context',
            '@id': 'http://localhost:12345/b1/meth1',
            '@type': 'Method',
            'hasParentMethod': 'filter',
            'parameter': [ 'after=42', 'before=101', ],
            'inBase': './',
            'label': 'My customized method',
            'http://example.org/ns/strprop': 'Hello world',
        })
        assert_roundtrip(json_content, self.method)

    def test_used_method(self):
        t1 = self.base.create_stored_trace("t1/", "http://example.org/model1")
        self.base.create_computed_trace("tt1/", self.method, sources=[t1])
        self.base.create_computed_trace("tt2/", self.method, sources=[t1])
        json_content = "".join(
            serialize_json_method(self.method.state, self.method))
        json = loads(json_content)
        assert_jsonld_equiv(json, {
            '@context':
                'http://liris.cnrs.fr/silex/2011/ktbs-jsonld-context',
            '@id': 'http://localhost:12345/b1/meth1',
            '@type': 'Method',
            'hasParentMethod': 'filter',
            'parameter': [ 'after=42', ],
            'isMethodOf': [ 'tt1/', 'tt2/' ],
            'inBase': './',
        })
        assert_roundtrip(json_content, self.method)

    def test_inherited_method(self):
        self.base.create_method("meth2/", self.method,
                                     { "before": 101 })
        json_content = "".join(
            serialize_json_method(self.method.state, self.method))
        json = loads(json_content)
        assert_jsonld_equiv(json, {
            '@context':
                'http://liris.cnrs.fr/silex/2011/ktbs-jsonld-context',
            '@id': 'http://localhost:12345/b1/meth1',
            '@type': 'Method',
            'hasParentMethod': 'filter',
            'parameter': [ 'after=42', ],
            'isParentMethodOf': [ 'meth2/', ],
            'inBase': './',
        })
        assert_roundtrip(json_content, self.method)

    def test_inheriting_method(self):
        m2 = self.base.create_method("meth2/", self.method,
                                     { "before": 101 })
        json_content = "".join(
            serialize_json_method(m2.state, m2))
        json = loads(json_content)
        assert_jsonld_equiv(json, {
            '@context':
                'http://liris.cnrs.fr/silex/2011/ktbs-jsonld-context',
            '@id': 'http://localhost:12345/b1/meth2/',
            '@type': 'Method',
            'hasParentMethod': '../meth1',
            'parameter': [ 'before=101', ],
            'inBase': '../',
        })
        assert_roundtrip(json_content, m2)

    def test_post_method(self):
        """
        Test posting a method with minimal JSON (no @context, no inBase...)
        """
        method_id = "meth2/"
        graph = parse_json(dumps(
        {
            "@type": "Method",
            "@id": method_id,
            "hasParentMethod": "meth1",
            "parameter": [ "before=101" ],
        }), self.base.uri)
        ret = self.base.post_graph(graph)
        assert len(ret) == 1
        assert ret[0] == self.base.uri + method_id
        newmethod = self.base.factory(ret[0])
        assert isinstance(newmethod, MethodMixin)

class TestJsonHashModel(KtbsTestCase):

    def setUp(self):
        super(TestJsonHashModel, self).setUp()
        self.base = self.my_ktbs.create_base("b1/")
        self.model = self.base.create_model("modl1",)

    def tearDown(self):
        super(TestJsonHashModel, self).tearDown()
        self.base = None
        self.model = None


    def test_bare_model(self):
        json_content = "".join(
            serialize_json_model(self.model.state, self.model))
        json = loads(json_content)
        assert_jsonld_equiv(json, {
            '@context':
                'http://liris.cnrs.fr/silex/2011/ktbs-jsonld-context',
            '@graph': [
                {
                    '@id': 'http://localhost:12345/b1/modl1',
                    '@type': 'TraceModel',
                    'hasUnit': 'millisecond',
                    'inBase': './',
                },
            ]
        })
        assert_roundtrip(json_content, self.model)

    def test_customized_model(self):
        self.model.label = "My customized model"
        self.model.unit = "http://example.org/ns/unit"
        with self.model.edit() as g:
            g.add((self.model.uri,
                   URIRef("http://example.org/ns/strprop"),
                   Literal("Hello world")
            ))
        json_content = "".join(
            serialize_json_model(self.model.state, self.model))
        json = loads(json_content)
        assert_jsonld_equiv(json, {
            '@context':
                'http://liris.cnrs.fr/silex/2011/ktbs-jsonld-context',
            '@graph': [
                {
                    '@id': 'http://localhost:12345/b1/modl1',
                    '@type': 'TraceModel',
                    'hasUnit': 'http://example.org/ns/unit',
                    'inBase': './',
                    'label': 'My customized model',
                    'http://example.org/ns/strprop': 'Hello world',
                },
            ]
        })
        assert_roundtrip(json_content, self.model)

    def test_populated_model(self):
        m2 = self.base.create_model("modl2/")
        self.model.add_parent(m2)
        ot1 = self.model.create_obsel_type("#OT1")
        ot2 = self.model.create_obsel_type("#OT2", [ot1])
        at1 = self.model.create_attribute_type("#at1", ot1, XSD.string)
        at2 = self.model.create_attribute_type("#at2", ot2, XSD.integer)
        rt1 = self.model.create_relation_type("#rt1", ot1, ot1)
        rt2 = self.model.create_relation_type("#rt2", ot1, ot2, [rt1])

        json_content = "".join(
            serialize_json_model(self.model.state, self.model))
        json = loads(json_content)
        assert_jsonld_equiv(json, {
            '@context':
                'http://liris.cnrs.fr/silex/2011/ktbs-jsonld-context',
            '@graph': [
                {
                    '@id': 'http://localhost:12345/b1/modl1',
                    '@type': 'TraceModel',
                    'hasUnit': 'millisecond',
                    'inBase': './',
                    'hasParentModel': ["modl2/"],
                },
                {
                    '@id': '#OT1',
                    '@type': 'ObselType',
                },
                {
                    '@id': '#OT2',
                    '@type': 'ObselType',
                    'hasSuperObselType': [ '#OT1' ],
                },
                {
                    '@id': '#at1',
                    '@type': 'AttributeType',
                    'hasAttributeObselType': '#OT1',
                    'hasAttributeDatatype': 'xsd:string',
                },
                {
                    '@id': '#at2',
                    '@type': 'AttributeType',
                    'hasAttributeObselType': '#OT2',
                    'hasAttributeDatatype': 'xsd:integer',
                },
                {
                    '@id': '#rt1',
                    '@type': 'RelationType',
                    'hasRelationOrigin': '#OT1',
                    'hasRelationDestination': '#OT1',
                },
                {
                    '@id': '#rt2',
                    '@type': 'RelationType',
                    'hasRelationOrigin': '#OT1',
                    'hasRelationDestination': '#OT2',
                    'hasSuperRelationType': ['#rt1'],
                },
            ]
        })
        assert_roundtrip(json_content, self.model)

    def test_post_model(self):
        """
        Test posting a model with minimal JSON (no @context, no inBase...)
        """
        model_id = "modl2/"
        graph = parse_json(dumps(
        {
            "@graph": [
                {
                    "@type": "TraceModel",
                    "@id": model_id
                },
                {
                    "@type": "ObselType",
                    "@id": model_id+"#OT1"
                },
            ]
        }), self.base.uri)
        ret = self.base.post_graph(graph)
        assert len(ret) == 1
        assert ret[0] == self.base.uri + model_id
        newmodel = self.base.factory(ret[0])
        assert isinstance(newmodel, TraceModelMixin)
        assert len(newmodel.obsel_types) == 1


class TestJsonSlashModel(KtbsTestCase):

    def setUp(self):
        super(TestJsonSlashModel, self).setUp()
        self.base = self.my_ktbs.create_base("b1/")
        self.model = self.base.create_model("modl1/",)

    def tearDown(self):
        super(TestJsonSlashModel, self).tearDown()
        self.base = None
        self.model = None


    def test_bare_model(self):
        json_content = "".join(
            serialize_json_model(self.model.state, self.model))
        json = loads(json_content)
        assert_jsonld_equiv(json, {
            '@context':
                'http://liris.cnrs.fr/silex/2011/ktbs-jsonld-context',
            '@graph': [
                {
                    '@id': 'http://localhost:12345/b1/modl1/',
                    '@type': 'TraceModel',
                    'hasUnit': 'millisecond',
                    'inBase': '../',
                },
            ]
        })
        assert_roundtrip(json_content, self.model)

    def test_customized_model(self):
        self.model.label = "My customized model"
        self.model.unit = "http://example.org/ns/unit"
        with self.model.edit() as g:
            g.add((self.model.uri,
                   URIRef("http://example.org/ns/strprop"),
                   Literal("Hello world")
            ))
        json_content = "".join(
            serialize_json_model(self.model.state, self.model))
        json = loads(json_content)
        assert_jsonld_equiv(json, {
            '@context':
                'http://liris.cnrs.fr/silex/2011/ktbs-jsonld-context',
            '@graph': [
                {
                    '@id': 'http://localhost:12345/b1/modl1/',
                    '@type': 'TraceModel',
                    'hasUnit': 'http://example.org/ns/unit',
                    'inBase': '../',
                    'label': 'My customized model',
                    'http://example.org/ns/strprop': 'Hello world',
                },
            ]
        })
        assert_roundtrip(json_content, self.model)

    def test_slashhash_populated_model(self):
        m2 = self.base.create_model("modl2")
        self.model.add_parent(m2)
        ot1 = self.model.create_obsel_type("#OT1")
        ot2 = self.model.create_obsel_type("#OT2", [ot1])
        at1 = self.model.create_attribute_type("#at1", ot1, XSD.string)
        at2 = self.model.create_attribute_type("#at2", ot2, XSD.integer)
        rt1 = self.model.create_relation_type("#rt1", ot1, ot1)
        rt2 = self.model.create_relation_type("#rt2", ot1, ot2, [rt1])

        json_content = "".join(
            serialize_json_model(self.model.state, self.model))
        json = loads(json_content)
        assert_jsonld_equiv(json, {
            '@context':
                'http://liris.cnrs.fr/silex/2011/ktbs-jsonld-context',
            '@graph': [
                {
                    '@id': 'http://localhost:12345/b1/modl1/',
                    '@type': 'TraceModel',
                    'hasUnit': 'millisecond',
                    'inBase': '../',
                    'hasParentModel': ["../modl2"],
                },
                {
                    '@id': '#OT1',
                    '@type': 'ObselType',
                },
                {
                    '@id': '#OT2',
                    '@type': 'ObselType',
                    'hasSuperObselType': [ '#OT1' ],
                },
                {
                    '@id': '#at1',
                    '@type': 'AttributeType',
                    'hasAttributeObselType': '#OT1',
                    'hasAttributeDatatype': 'xsd:string',
                },
                {
                    '@id': '#at2',
                    '@type': 'AttributeType',
                    'hasAttributeObselType': '#OT2',
                    'hasAttributeDatatype': 'xsd:integer',
                },
                {
                    '@id': '#rt1',
                    '@type': 'RelationType',
                    'hasRelationOrigin': '#OT1',
                    'hasRelationDestination': '#OT1',
                },
                {
                    '@id': '#rt2',
                    '@type': 'RelationType',
                    'hasRelationOrigin': '#OT1',
                    'hasRelationDestination': '#OT2',
                    'hasSuperRelationType': ['#rt1'],
                },
            ]
        })
        assert_roundtrip(json_content, self.model)

    # unskip the following test once kTBS supports "slash-only" URIs in models
    @skip
    def test_mixed_populated_model(self):
        m2 = self.base.create_model("modl2")
        self.model.add_parent(m2)
        ot1 = self.model.create_obsel_type("OT1")
        ot2 = self.model.create_obsel_type("#OT2", [ot1])
        at1 = self.model.create_attribute_type("at1", ot1, XSD.string)
        at2 = self.model.create_attribute_type("at2", ot2, XSD.integer)
        rt1 = self.model.create_relation_type("rt1", ot1, ot1)
        rt2 = self.model.create_relation_type("rt2", ot1, ot2, [rt1])

        json_content = "".join(
            serialize_json_model(self.model.state, self.model))
        json = loads(json_content)
        assert_jsonld_equiv(json, {
            '@context':
                'http://liris.cnrs.fr/silex/2011/ktbs-jsonld-context',
            '@graph': [
                {
                    '@id': 'http://localhost:12345/b1/modl1/',
                    '@type': 'TraceModel',
                    'hasUnit': 'millisecond',
                    'inBase': '../',
                    'hasParentModel': ["../modl2"],
                },
                {
                    '@id': 'OT1',
                    '@type': 'ObselType',
                },
                {
                    '@id': '#OT2',
                    '@type': 'ObselType',
                    'hasSuperObselType': [ 'OT1' ],
                },
                {
                    '@id': 'at1',
                    '@type': 'AttributeType',
                    'hasAttributeObselType': 'OT1',
                    'hasAttributeDatatype': 'xsd:string',
                },
                {
                    '@id': '#at2',
                    '@type': 'AttributeType',
                    'hasAttributeObselType': '#OT2',
                    'hasAttributeDatatype': 'xsd:integer',
                },
                {
                    '@id': 'rt1',
                    '@type': 'RelationType',
                    'hasRelationOrigin': 'OT1',
                    'hasRelationDestination': 'OT1',
                },
                {
                    '@id': '#rt2',
                    '@type': 'RelationType',
                    'hasRelationOrigin': 'OT1',
                    'hasRelationDestination': '#OT2',
                    'hasSuperRelationType': ['rt1'],
                },
            ]
        })
        assert_roundtrip(json_content, self.model)


class TestJsonTwoModels(KtbsTestCase):

    def setUp(self):
        super(TestJsonTwoModels, self).setUp()
        self.base = self.my_ktbs.create_base("b1/")
        self.model = self.base.create_model("modl1",)
        self.other_ktbs = make_ktbs("http://example.org/")
        self.other_base = self.other_ktbs.create_base("another/")
        self.other_model = self.other_base.create_model("model",)

    def tearDown(self):
        super(TestJsonTwoModels, self).tearDown()
        if self.other_ktbs is not None:
            unregister_service(self.other_ktbs.service)
            self.other_ktbs = None
            self.other_base = None
            self.other_model = None

    def test_foreign_populated_model(self):
        otf = self.other_model.create_obsel_type("#OTF").uri
        rtf = self.other_model.create_relation_type("#rtF").uri

        self.model.add_parent(self.other_model)
        ot1 = self.model.create_obsel_type( "#OT1", [otf])
        at1 = self.model.create_attribute_type("#at1", otf, XSD.string)
        rt1 = self.model.create_relation_type("#rt1", ot1, otf, [rtf])

        json_content = "".join(
            serialize_json_model(self.model.state, self.model))
        json = loads(json_content)
        assert_jsonld_equiv(json, {
            '@context':
                'http://liris.cnrs.fr/silex/2011/ktbs-jsonld-context',
            '@graph': [
                {
                    '@id': 'http://localhost:12345/b1/modl1',
                    '@type': 'TraceModel',
                    'hasUnit': 'millisecond',
                    'inBase': './',
                    'hasParentModel': ["http://example.org/another/model"],
                },
                {
                    '@id': '#OT1',
                    '@type': 'ObselType',
                    'hasSuperObselType':
                        ['http://example.org/another/model#OTF',],
                },
                {
                    '@id': '#at1',
                    '@type': 'AttributeType',
                    'hasAttributeObselType':
                        'http://example.org/another/model#OTF',
                    'hasAttributeDatatype': 'xsd:string',
                },
                {
                    '@id': '#rt1',
                    '@type': 'RelationType',
                    'hasRelationOrigin': '#OT1',
                    'hasRelationDestination':
                        'http://example.org/another/model#OTF',
                    'hasSuperRelationType':
                        ['http://example.org/another/model#rtF',],
                },
            ]
        })
        assert_roundtrip(json_content, self.model)

class TestJsonStoredTrace(KtbsTestCase):

    def setUp(self):
        super(TestJsonStoredTrace, self).setUp()
        self.base = self.my_ktbs.create_base("b1/")
        self.model = self.base.create_model("modl",)
        self.t1 = self.base.create_stored_trace("t1/", self.model,
                                                "1970-01-01T00:00:00Z")

    def tearDown(self):
        super(TestJsonStoredTrace, self).tearDown()
        self.base = None
        self.model = None
        self.t1 = None

    def test_bare_stored_trace(self):
        json_content = "".join(serialize_json_trace(self.t1.state, self.t1))
        json = loads(json_content)
        assert_jsonld_equiv(json, {
            '@context':
                'http://liris.cnrs.fr/silex/2011/ktbs-jsonld-context',
            '@id': 'http://localhost:12345/b1/t1/',
            '@type': 'StoredTrace',
            'inBase': '../',
            'hasObselList': '@obsels',
            'hasModel': '../modl',
            'origin': '1970-01-01T00:00:00Z',
        })
        assert_roundtrip(json_content, self.t1)

    def test_customized_stored_trace(self):
        self.t1.label = "My customized stored trace"
        self.t1.origin = "alonglongtimeago"
        self.t1.default_subject = "pa"
        self.t1.model = "http://example.org/model"
        with self.t1.edit() as g:
            g.add((self.t1.uri,
                   URIRef("http://example.org/ns/strprop"),
                   Literal("Hello world")
                   ))
        json_content = "".join(serialize_json_trace(self.t1.state, self.t1))
        json = loads(json_content)
        assert_jsonld_equiv(json, {
            '@context':
                'http://liris.cnrs.fr/silex/2011/ktbs-jsonld-context',
            '@id': 'http://localhost:12345/b1/t1/',
            '@type': 'StoredTrace',
            'label': 'My customized stored trace',
            'inBase': '../',
            'hasObselList': '@obsels',
            'hasModel': 'http://example.org/model',
            'origin': 'alonglongtimeago',
            'defaultSubject': 'pa',
            'http://example.org/ns/strprop': 'Hello world',
        })
        assert_roundtrip(json_content, self.t1)

    def test_transformed_stored_trace(self):
        self.base.create_computed_trace("t2/", KTBS.filter, { "before": 42 },
                                        [self.t1])
        json_content = "".join(serialize_json_trace(self.t1.state, self.t1))
        json = loads(json_content)
        assert_jsonld_equiv(json, {
            '@context':
                'http://liris.cnrs.fr/silex/2011/ktbs-jsonld-context',
            '@id': 'http://localhost:12345/b1/t1/',
            '@type': 'StoredTrace',
            'inBase': '../',
            'hasObselList': '@obsels',
            'hasModel': '../modl',
            'origin': '1970-01-01T00:00:00Z',
            'isSourceOf': ['../t2/',],
        })
        assert_roundtrip(json_content, self.t1)

    def test_post_stored_trace(self):
        """
        Test posting a trace with minimal JSON (no @context, no inBase...)
        """
        stored_trace_id = "t2/"
        graph = parse_json(dumps(
        {
            "@type": "StoredTrace",
            "@id": stored_trace_id,
            "hasModel": "modl",
        }), self.base.uri)
        ret = self.base.post_graph(graph)
        assert len(ret) == 1
        assert ret[0] == self.base.uri + stored_trace_id
        newstored_trace = self.base.factory(ret[0])
        assert isinstance(newstored_trace, StoredTraceMixin)

class TestJsonComputedTrace(KtbsTestCase):

    def setUp(self):
        super(TestJsonComputedTrace, self).setUp()
        self.base = self.my_ktbs.create_base("b1/")
        self.model = self.base.create_model("modl",)
        self.t1 = self.base.create_stored_trace("t1/", self.model,
                                                "1970-01-01T00:00:00Z")
        self.t2 = self.base.create_computed_trace("t2/",
                                                  KTBS.filter,
                                                  { "after": 42 },
                                                  [self.t1])

    def tearDown(self):
        super(TestJsonComputedTrace, self).tearDown()
        self.base = None
        self.model = None
        self.t1 = None
        self.t2 = None

    def test_bare_computed_trace(self):
        json_content = "".join(serialize_json_trace(self.t2.state, self.t2))
        json = loads(json_content)
        assert_jsonld_equiv(json, {
            '@context':
                'http://liris.cnrs.fr/silex/2011/ktbs-jsonld-context',
            '@id': 'http://localhost:12345/b1/t2/',
            '@type': 'ComputedTrace',
            'inBase': '../',
            'hasMethod': 'filter',
            'hasSource': [ '../t1/', ],
            'parameter': [ 'after=42', ],
            'hasObselList': '@obsels',
            'hasModel': '../modl',
            'origin': '1970-01-01T00:00:00Z',
        })
        assert_roundtrip(json_content, self.t2)

    def test_customized_computed_trace(self):
        self.meth = self.base.create_method("meth", KTBS.filter,
                                            {"before": 101})
        self.t2.method = self.meth
        self.t2.label = "My customized computed trace"
        self.t2.set_parameter("origin", "alonglongtimeago")
        self.t2.set_parameter("model", "http://example.org/model"),
        with self.t2.edit() as g:
            g.add((self.t2.uri,
                   URIRef("http://example.org/ns/strprop"),
                   Literal("Hello world")
                   ))
        json_content = "".join(serialize_json_trace(self.t2.state, self.t2))
        json = loads(json_content)
        assert_jsonld_equiv(json, {
            '@context':
                'http://liris.cnrs.fr/silex/2011/ktbs-jsonld-context',
            '@id': 'http://localhost:12345/b1/t2/',
            '@type': 'ComputedTrace',
            'label': 'My customized computed trace',
            'inBase': '../',
            'hasMethod': '../meth',
            'hasSource': [ '../t1/', ],
            'parameter': [
                'after=42',
                'origin=alonglongtimeago',
                'model=http://example.org/model',
            ],
            'hasObselList': '@obsels',
            'hasModel': 'http://example.org/model',
            'origin': 'alonglongtimeago',
            'http://example.org/ns/strprop': 'Hello world',
        })
        assert_roundtrip(json_content, self.t2)

    def test_transformed_computed_trace(self):
        self.t3 = self.base.create_computed_trace("t3/",
                                                  KTBS.fusion,
                                                  {},
                                                  [self.t1, self.t2])
        json_content = "".join(serialize_json_trace(self.t2.state, self.t2))
        json = loads(json_content)
        assert_jsonld_equiv(json, {
            '@context':
                'http://liris.cnrs.fr/silex/2011/ktbs-jsonld-context',
            '@id': 'http://localhost:12345/b1/t2/',
            '@type': 'ComputedTrace',
            'inBase': '../',
            'hasMethod': 'filter',
            'hasSource': [ '../t1/', ],
            'parameter': [ 'after=42', ],
            'hasObselList': '@obsels',
            'hasModel': '../modl',
            'origin': '1970-01-01T00:00:00Z',
            'isSourceOf': ['../t3/',],
        })
        assert_roundtrip(json_content, self.t2)

    def test_post_computed_trace(self):
        """
        Test posting a trace with minimal JSON (no @context, no inBase...)
        """
        computed_trace_id = "t3/"
        graph = parse_json(dumps(
        {
            "@type": "ComputedTrace",
            "@id": computed_trace_id,
            "hasMethod": "filter",
            "hasSource": "t1/",
        }), self.base.uri)
        ret = self.base.post_graph(graph)
        assert len(ret) == 1
        assert ret[0] == self.base.uri + computed_trace_id
        newcomputed_trace = self.base.factory(ret[0])
        assert isinstance(newcomputed_trace, ComputedTraceMixin)


class TestJsonObsels(KtbsTestCase):

    def setUp(self):
        super(TestJsonObsels, self).setUp()
        self.base = self.my_ktbs.create_base("b1/")
        self.model = self.base.create_model("modl",)
        self.ot1 = ot1 = self.model.create_obsel_type("#OT1")
        self.at1 = self.model.create_attribute_type("#at1", ot1)
        self.at2 = self.model.create_attribute_type("#at2", ot1)
        self.rt1 = self.model.create_attribute_type("#rt1", ot1, ot1)
        self.t1 = self.base.create_stored_trace("t1/", self.model,
                                                "1970-01-01T00:00:00Z")

    def tearDown(self):
        super(TestJsonObsels, self).tearDown()
        self.base = None
        self.model = self.ot1 = self.at1 = self.at2 = self.rt1 = None
        self.t1 = None

    def populate(self):
        # create obsel in wrong order, to check that they are serialized in
        # the correct order nonetheless
        self.o3 = self.t1.create_obsel("o3", self.ot1, 3000, 4000, "baz",
                                       {self.at1: "hello world" })
        self.o2 = self.t1.create_obsel("o2", self.ot1, 2000, 3000, "bar",
                                       {self.at2: 42}, [(self.rt1, self.o3)])
        self.o1 = self.t1.create_obsel("o1", self.ot1,
            "1970-01-01T00:00:01Z", "1970-01-01T00:00:02Z", "foo",
            { self.at1: "hello world",
              self.at2: URIRef("http://example.org/resource"),
            },
            None, None,
            [ URIRef("http://example.org/t1/source-obsel"),
              URIRef("http://localhost:12345/b1/t0/o0"),
            ]
        )

    def test_empty_obsels(self):
        json_content = "".join(serialize_json_trace_obsels(
            self.t1.obsel_collection.state,
            self.t1.obsel_collection))
        json = loads(json_content)
        assert_jsonld_equiv(json, {
            '@context': [
                'http://liris.cnrs.fr/silex/2011/ktbs-jsonld-context',
                { 'm': 'http://localhost:12345/b1/modl#', },
                ],
            '@id': './',
            'hasObselList': {
                '@id': '',
                '@type': 'StoredTraceObsels',
            },
            'obsels': []
        })
        assert_roundtrip(json_content, self.t1.obsel_collection)

    def test_populated_obsels(self):
        self.populate()
        json_content = "".join(serialize_json_trace_obsels(
            self.t1.obsel_collection.state,
            self.t1.obsel_collection))
        json = loads(json_content)
        assert_jsonld_equiv(json, {
            '@context': [
                'http://liris.cnrs.fr/silex/2011/ktbs-jsonld-context',
                { 'm': 'http://localhost:12345/b1/modl#', },
                ],
            '@id': './',
            'hasObselList': {
                '@id': '',
                '@type': 'StoredTraceObsels',
            },
            'obsels': [
                {
                    '@id': 'o1',
                    '@type': 'm:OT1',
                    'begin': 1000,
                    'end': 2000,
                    'subject': 'foo',
                    'm:at1': 'hello world',
                    'm:at2': { '@id': 'http://example.org/resource' },
                    'hasSourceObsel': ['http://example.org/t1/source-obsel',
                                       '../t0/o0'],
                    'beginDT': '1970-01-01T00:00:01+00:00',
                    'endDT': '1970-01-01T00:00:02+00:00',
                },
                {
                    '@id': 'o2',
                    '@type': 'm:OT1',
                    'begin': 2000,
                    'end': 3000,
                    'subject': 'bar',
                    'm:at2': 42,
                    'm:rt1': { '@id': 'o3', 'hasTrace': './' },
                },
                {
                    '@id': 'o3',
                    '@type': 'm:OT1',
                    'begin': 3000,
                    'end': 4000,
                    'subject': 'baz',
                    'm:at1': 'hello world',
                    '@reverse': {
                        'm:rt1': { '@id': 'o2', 'hasTrace': './' },
                    },
                },
            ]
        })
        assert_roundtrip(json_content, self.t1.obsel_collection)

    def test_o1(self):
        self.populate()
        json_content = "".join(serialize_json_obsel(self.o1.state, self.o1))
        json = loads(json_content)
        assert_jsonld_equiv(json, {
            '@context': [
                'http://liris.cnrs.fr/silex/2011/ktbs-jsonld-context',
                { 'm': 'http://localhost:12345/b1/modl#', },
                ],
            '@id': 'http://localhost:12345/b1/t1/o1',
            'hasTrace': './',
            '@type': 'm:OT1',
            'begin': 1000,
            'end': 2000,
            'subject': 'foo',
            'm:at1': 'hello world',
            'm:at2': { '@id': 'http://example.org/resource' },
            'hasSourceObsel': ['http://example.org/t1/source-obsel',
                               '../t0/o0'],
            'beginDT': '1970-01-01T00:00:01+00:00',
            'endDT': '1970-01-01T00:00:02+00:00',
        })
        assert_roundtrip(json_content, self.o1)

    def test_o2(self):
        self.populate()
        json_content = "".join(serialize_json_obsel(self.o2.state, self.o2))
        json = loads(json_content)
        assert_jsonld_equiv(json, {
            '@context': [
                'http://liris.cnrs.fr/silex/2011/ktbs-jsonld-context',
                { 'm': 'http://localhost:12345/b1/modl#', },
                ],
            '@id': 'http://localhost:12345/b1/t1/o2',
            'hasTrace': './',
            '@type': 'm:OT1',
            'begin': 2000,
            'end': 3000,
            'subject': 'bar',
            'm:at2': 42,
            'm:rt1': { '@id': 'o3', 'hasTrace': './' },
        })
        assert_roundtrip(json_content, self.o2)

    def test_o3(self):
        self.populate()
        json_content = "".join(serialize_json_obsel(self.o3.state, self.o3))
        json = loads(json_content)
        assert_jsonld_equiv(json, {
            '@context': [
                'http://liris.cnrs.fr/silex/2011/ktbs-jsonld-context',
                { 'm': 'http://localhost:12345/b1/modl#', },
                ],
            '@id': 'http://localhost:12345/b1/t1/o3',
            'hasTrace': './',
            '@type': 'm:OT1',
            'begin': 3000,
            'end': 4000,
            'subject': 'baz',
            'm:at1': 'hello world',
            '@reverse': {
                'm:rt1': { '@id': 'o2', 'hasTrace': './' },
            },
        })
        assert_roundtrip(json_content, self.o3)

    def test_post_obsel(self):
        """
        Test posting an obsel with minimal JSON (no @context, no hasTrace...)
        """
        self.t1.default_subject = "foobar"
        graph = parse_json(dumps(
        {
            "@type": "m:OT1",
        }), self.t1.uri)
        ret = self.t1.post_graph(graph)
        assert len(ret) == 1
        newobsel = self.t1.factory(ret[0])
        assert isinstance(newobsel, ObselMixin)
        assert newobsel.obsel_type == self.ot1, newobsel.obsel_type

    def test_post_multiple_obsels(self):
        """
        Test posting several obsels at once
        """
        self.t1.default_subject = "foobar"
        graph = parse_json(dumps(
        [{
            "@type": "m:OT1",
            "begin": 4000,
        },
        {
            "@type": "m:OT1",
            "begin": 5000,
        }]), self.t1.uri)

        ret = self.t1.post_graph(graph)
        assert len(ret) == 2
        newobsel1 = self.t1.factory(ret[0])
        assert isinstance(newobsel1, ObselMixin)
        assert newobsel1.obsel_type == self.ot1, newobsel1.obsel_type
        newobsel2 = self.t1.factory(ret[1])
        assert isinstance(newobsel2, ObselMixin)
        assert newobsel2.obsel_type == self.ot1, newobsel2.obsel_type
>>>>>>> 05e393ea
<|MERGE_RESOLUTION|>--- conflicted
+++ resolved
@@ -1,4 +1,3 @@
-<<<<<<< HEAD
 # -*- coding: utf-8 -*-
 
 #    This file is part of KTBS <http://liris.cnrs.fr/sbt-dev/ktbs>
@@ -41,7 +40,7 @@
 from ktbs.namespace import KTBS
 from ktbs.serpar.jsonld_parser import *
 from ktbs.serpar.jsonld_serializers import *
-
+from ktbs.config import get_ktbs_configuration
 from ktbs import __version__ as ktbs_version
 from ktbs import __commitno__ as ktbs_commit
 
@@ -1199,1201 +1198,3 @@
         newobsel2 = self.t1.factory(ret[1])
         assert isinstance(newobsel2, ObselMixin)
         assert newobsel2.obsel_type == self.ot1, newobsel2.obsel_type
-
-=======
-# -*- coding: utf-8 -*-
-
-#    This file is part of KTBS <http://liris.cnrs.fr/sbt-dev/ktbs>
-#    Copyright (C) 2011-2012 Pierre-Antoine Champin <pchampin@liris.cnrs.fr> /
-#    Françoise Conil <francoise.conil@liris.cnrs.fr> /
-#    Universite de Lyon <http://www.universite-lyon.fr>
-#
-#    KTBS is free software: you can redistribute it and/or modify
-#    it under the terms of the GNU Lesser General Public License as published
-#    by the Free Software Foundation, either version 3 of the License, or
-#    (at your option) any later version.
-#
-#    KTBS is distributed in the hope that it will be useful,
-#    but WITHOUT ANY WARRANTY; without even the implied warranty of
-#    MERCHANTABILITY or FITNESS FOR A PARTICULAR PURPOSE.  See the
-#    GNU Lesser General Public License for more .
-#
-#    You should have received a copy of the GNU Lesser General Public License
-#    along with KTBS.  If not, see <http://www.gnu.org/licenses/>.
-
-from json import loads
-from pprint import pformat
-from unittest import skip
-
-from nose.tools import assert_equal, assert_raises, eq_
-from rdflib import BNode, Graph, Literal, RDF, RDFS, URIRef
-from rdflib.compare import graph_diff
-from pyld.jsonld import normalize
-
-from rdfrest.exceptions import CanNotProceedError, InvalidDataError, \
-    MethodNotAllowedError, RdfRestException
-from rdfrest.factory import unregister_service
-
-from ktbs.api.base import BaseMixin
-from ktbs.api.method import MethodMixin
-from ktbs.api.obsel import ObselMixin
-from ktbs.api.trace import ComputedTraceMixin, StoredTraceMixin
-from ktbs.api.trace_model import TraceModelMixin
-from ktbs.engine.service import make_ktbs
-from ktbs.namespace import KTBS
-from ktbs.serpar.jsonld_parser import *
-from ktbs.serpar.jsonld_serializers import *
-from ktbs.config import get_ktbs_configuration
-
-from .test_ktbs_engine import KtbsTestCase
-
-
-def unordered_json(json):
-    """I transform a json object by replacing all lists by sets,
-    as the order of lists is usually not relevant in JSON-LD.
-
-    Note that this function may lose informations as in *some* lists,
-    the order *might* be significant (depending on the @context).
-    """
-    if isinstance(json, dict):
-        return frozenset((
-                (key, unordered_json(val)) for key, val in json.iteritems()
-            ))
-    elif isinstance(json, list):
-        return frozenset(( unordered_json(i) for i in json ))
-    else:
-        return json
-
-def assert_jsonld_equiv(val1, val2):
-    assert unordered_json(val1) == unordered_json(val2), (
-        "\n%s\n\nIS NOT JSON-LD EQUIVALENT TO\n\n%s"
-        % (pformat(val1), pformat(val2)))
-
-def assert_roundtrip(json_content, resource):
-    graph = parse_json(json_content, resource.uri)
-    _, spurious, missing = graph_diff(graph, resource.state)
-    assert not(spurious or missing), graph_diff_msg(spurious, missing)
-
-def graph_diff_msg(spurious, missing):
-    ret = "Json does not encode the right graph"
-    if spurious:
-        ret += "\nSPURIOUS:\n" + spurious.serialize(format="turtle")
-    if missing:
-        ret += "\nMISSING:\n" + missing.serialize(format="turtle")
-    return ret
-
-
-class TestJsonRoot(KtbsTestCase):
-
-    def test_bare_root(self):
-        json_content = "".join(
-            serialize_json_root(self.my_ktbs.state, self.my_ktbs))
-        json = loads(json_content)
-        assert_jsonld_equiv(json, {
-            '@context':
-                'http://liris.cnrs.fr/silex/2011/ktbs-jsonld-context',
-            '@id': 'http://localhost:12345/',
-            '@type': 'KtbsRoot',
-            'hasBuiltinMethod':
-                ['filter', 'external', 'fusion', 'sparql'],
-        })
-        assert_roundtrip(json_content, self.my_ktbs)
-
-    def test_customized_root(self):
-        self.my_ktbs.label = "My customized ktbs root"
-        with self.my_ktbs.edit() as g:
-            g.add((self.my_ktbs.uri,
-                   URIRef("http://example.org/ns/strprop"),
-                   Literal("Hello world")
-                   ))
-            g.add((self.my_ktbs.uri,
-                   URIRef("http://example.org/ns/numberprop"),
-                   Literal(42)
-                   ))
-            g.add((self.my_ktbs.uri,
-                   URIRef("http://example.org/ns/boolprop"),
-                   Literal(True)
-                   ))
-            g.add((self.my_ktbs.uri,
-                   URIRef("http://example.org/ns/uriprop"),
-                   URIRef("http://example.org/foo")
-                   ))
-            g.add((URIRef("http://example.org/foo"),
-                   URIRef("http://example.org/ns/revprop"),
-                   self.my_ktbs.uri,
-                   ))
-            g.add((self.my_ktbs.uri,
-                   RDF.type,
-                   URIRef("http://example.org/ns/other-type"),
-                   ))
-
-        json_content = "".join(
-            serialize_json_root(self.my_ktbs.state, self.my_ktbs))
-        json = loads(json_content)
-        assert_jsonld_equiv(json, {
-            '@context':
-                'http://liris.cnrs.fr/silex/2011/ktbs-jsonld-context',
-            'hasBuiltinMethod':
-                ['filter', 'external', 'fusion', 'sparql'],
-            '@id': 'http://localhost:12345/',
-            '@type': 'KtbsRoot',
-            'additionalType': [ 'http://example.org/ns/other-type' ],
-            'label': 'My customized ktbs root',
-            'http://example.org/ns/strprop': 'Hello world',
-            'http://example.org/ns/numberprop': 42,
-            'http://example.org/ns/boolprop': True,
-            'http://example.org/ns/uriprop':
-                { "@id": 'http://example.org/foo' },
-            '@reverse': {
-                'http://example.org/ns/revprop': {
-                    "@id": 'http://example.org/foo',
-                }
-            }
-        })
-        assert_roundtrip(json_content, self.my_ktbs)
-
-    def test_populated_root(self):
-        self.my_ktbs.create_base("b1/")
-        self.my_ktbs.create_base("b2/")
-        self.my_ktbs.create_base("b3/")
-        json_content = "".join(
-            serialize_json_root(self.my_ktbs.state, self.my_ktbs))
-        json = loads(json_content)
-        assert_jsonld_equiv(json, {
-            '@context':
-                'http://liris.cnrs.fr/silex/2011/ktbs-jsonld-context',
-            'hasBuiltinMethod':
-                ['filter', 'external', 'fusion', 'sparql'],
-            '@id': 'http://localhost:12345/',
-            '@type': 'KtbsRoot',
-            'hasBase': [ 'b1/', 'b2/', 'b3/', ],
-        })
-        assert_roundtrip(json_content, self.my_ktbs)
-
-
-class TestJsonBase(KtbsTestCase):
-
-    def setUp(self):
-        super(TestJsonBase, self).setUp()
-        self.base = self.my_ktbs.create_base("b1/")
-
-    def tearDown(self):
-        super(TestJsonBase, self).tearDown()
-        self.base = None
-
-    def test_bare_base(self):
-        json_content = "".join(
-            serialize_json_base(self.base.state, self.base))
-        json = loads(json_content)
-        assert_jsonld_equiv(json, {
-            '@context':
-                'http://liris.cnrs.fr/silex/2011/ktbs-jsonld-context',
-            '@id': 'http://localhost:12345/b1/',
-            '@type': 'Base',
-            'inRoot': '..',
-        })
-        assert_roundtrip(json_content, self.base)
-
-    def test_customized_base(self):
-        self.base.label = "My customized base"
-        with self.base.edit() as g:
-            g.add((self.base.uri,
-                   URIRef("http://example.org/ns/strprop"),
-                   Literal("Hello world")
-                   ))
-        json_content = "".join(
-            serialize_json_base(self.base.state, self.base))
-        json = loads(json_content)
-        assert_jsonld_equiv(json, {
-            '@context':
-                'http://liris.cnrs.fr/silex/2011/ktbs-jsonld-context',
-            '@id': 'http://localhost:12345/b1/',
-            '@type': 'Base',
-            'inRoot': '..',
-            'label': 'My customized base',
-            'http://example.org/ns/strprop': 'Hello world',
-        })
-        assert_roundtrip(json_content, self.base)
-
-    def test_populated_base(self):
-        self.base.create_method("method", KTBS.sparql)
-        self.base.create_model("model")
-        self.base.create_stored_trace("t1/", "model", "alonglongtimeago")
-        json_content = "".join(
-            serialize_json_base(self.base.state, self.base))
-        json = loads(json_content)
-        assert_jsonld_equiv(json, {
-            '@context':
-                'http://liris.cnrs.fr/silex/2011/ktbs-jsonld-context',
-            '@id': 'http://localhost:12345/b1/',
-            '@type': 'Base',
-            'inRoot': '..',
-            'contains': [
-                { '@id': './method', '@type': 'Method' },
-                { '@id': './model', '@type': 'TraceModel' },
-                { '@id': './t1/', '@type': 'StoredTrace' },
-            ],
-        })
-        assert_roundtrip(json_content, self.base)
-
-    def test_post_base(self):
-        """
-        Test posting a base with minimal JSON (no @context, no inRoot...)
-        """
-        base_id = "b2/"
-        graph = parse_json(dumps(
-        {
-            "@type": "Base",
-            "@id": base_id,
-        }), self.my_ktbs.uri)
-        ret = self.my_ktbs.post_graph(graph)
-        assert len(ret) == 1
-        assert ret[0] == self.my_ktbs.uri + base_id
-        newbase = self.my_ktbs.factory(ret[0])
-        assert isinstance(newbase, BaseMixin)
-
-
-class TestJsonMethod(KtbsTestCase):
-
-    def setUp(self):
-        super(TestJsonMethod, self).setUp()
-        self.base = self.my_ktbs.create_base("b1/")
-        self.method = self.base.create_method("meth1", KTBS.filter,
-                                              { "after": 42 })
-
-    def tearDown(self):
-        super(TestJsonMethod, self).tearDown()
-        self.base = None
-        self.method = None
-
-    def test_bare_method(self):
-        json_content = "".join(
-            serialize_json_method(self.method.state, self.method))
-        json = loads(json_content)
-        assert_jsonld_equiv(json, {
-            '@context':
-                'http://liris.cnrs.fr/silex/2011/ktbs-jsonld-context',
-            '@id': 'http://localhost:12345/b1/meth1',
-            '@type': 'Method',
-            'hasParentMethod': 'filter',
-            'parameter': [ 'after=42', ],
-            'inBase': './',
-        })
-        assert_roundtrip(json_content, self.method)
-
-    def test_customized_method(self):
-        self.method.label = "My customized method"
-        self.method.set_parameter("before", 101)
-        with self.method.edit() as g:
-            g.add((self.method.uri,
-                   URIRef("http://example.org/ns/strprop"),
-                   Literal("Hello world")
-                   ))
-        json_content = "".join(
-            serialize_json_method(self.method.state, self.method))
-        json = loads(json_content)
-        assert_jsonld_equiv(json, {
-            '@context':
-                'http://liris.cnrs.fr/silex/2011/ktbs-jsonld-context',
-            '@id': 'http://localhost:12345/b1/meth1',
-            '@type': 'Method',
-            'hasParentMethod': 'filter',
-            'parameter': [ 'after=42', 'before=101', ],
-            'inBase': './',
-            'label': 'My customized method',
-            'http://example.org/ns/strprop': 'Hello world',
-        })
-        assert_roundtrip(json_content, self.method)
-
-    def test_used_method(self):
-        t1 = self.base.create_stored_trace("t1/", "http://example.org/model1")
-        self.base.create_computed_trace("tt1/", self.method, sources=[t1])
-        self.base.create_computed_trace("tt2/", self.method, sources=[t1])
-        json_content = "".join(
-            serialize_json_method(self.method.state, self.method))
-        json = loads(json_content)
-        assert_jsonld_equiv(json, {
-            '@context':
-                'http://liris.cnrs.fr/silex/2011/ktbs-jsonld-context',
-            '@id': 'http://localhost:12345/b1/meth1',
-            '@type': 'Method',
-            'hasParentMethod': 'filter',
-            'parameter': [ 'after=42', ],
-            'isMethodOf': [ 'tt1/', 'tt2/' ],
-            'inBase': './',
-        })
-        assert_roundtrip(json_content, self.method)
-
-    def test_inherited_method(self):
-        self.base.create_method("meth2/", self.method,
-                                     { "before": 101 })
-        json_content = "".join(
-            serialize_json_method(self.method.state, self.method))
-        json = loads(json_content)
-        assert_jsonld_equiv(json, {
-            '@context':
-                'http://liris.cnrs.fr/silex/2011/ktbs-jsonld-context',
-            '@id': 'http://localhost:12345/b1/meth1',
-            '@type': 'Method',
-            'hasParentMethod': 'filter',
-            'parameter': [ 'after=42', ],
-            'isParentMethodOf': [ 'meth2/', ],
-            'inBase': './',
-        })
-        assert_roundtrip(json_content, self.method)
-
-    def test_inheriting_method(self):
-        m2 = self.base.create_method("meth2/", self.method,
-                                     { "before": 101 })
-        json_content = "".join(
-            serialize_json_method(m2.state, m2))
-        json = loads(json_content)
-        assert_jsonld_equiv(json, {
-            '@context':
-                'http://liris.cnrs.fr/silex/2011/ktbs-jsonld-context',
-            '@id': 'http://localhost:12345/b1/meth2/',
-            '@type': 'Method',
-            'hasParentMethod': '../meth1',
-            'parameter': [ 'before=101', ],
-            'inBase': '../',
-        })
-        assert_roundtrip(json_content, m2)
-
-    def test_post_method(self):
-        """
-        Test posting a method with minimal JSON (no @context, no inBase...)
-        """
-        method_id = "meth2/"
-        graph = parse_json(dumps(
-        {
-            "@type": "Method",
-            "@id": method_id,
-            "hasParentMethod": "meth1",
-            "parameter": [ "before=101" ],
-        }), self.base.uri)
-        ret = self.base.post_graph(graph)
-        assert len(ret) == 1
-        assert ret[0] == self.base.uri + method_id
-        newmethod = self.base.factory(ret[0])
-        assert isinstance(newmethod, MethodMixin)
-
-class TestJsonHashModel(KtbsTestCase):
-
-    def setUp(self):
-        super(TestJsonHashModel, self).setUp()
-        self.base = self.my_ktbs.create_base("b1/")
-        self.model = self.base.create_model("modl1",)
-
-    def tearDown(self):
-        super(TestJsonHashModel, self).tearDown()
-        self.base = None
-        self.model = None
-
-
-    def test_bare_model(self):
-        json_content = "".join(
-            serialize_json_model(self.model.state, self.model))
-        json = loads(json_content)
-        assert_jsonld_equiv(json, {
-            '@context':
-                'http://liris.cnrs.fr/silex/2011/ktbs-jsonld-context',
-            '@graph': [
-                {
-                    '@id': 'http://localhost:12345/b1/modl1',
-                    '@type': 'TraceModel',
-                    'hasUnit': 'millisecond',
-                    'inBase': './',
-                },
-            ]
-        })
-        assert_roundtrip(json_content, self.model)
-
-    def test_customized_model(self):
-        self.model.label = "My customized model"
-        self.model.unit = "http://example.org/ns/unit"
-        with self.model.edit() as g:
-            g.add((self.model.uri,
-                   URIRef("http://example.org/ns/strprop"),
-                   Literal("Hello world")
-            ))
-        json_content = "".join(
-            serialize_json_model(self.model.state, self.model))
-        json = loads(json_content)
-        assert_jsonld_equiv(json, {
-            '@context':
-                'http://liris.cnrs.fr/silex/2011/ktbs-jsonld-context',
-            '@graph': [
-                {
-                    '@id': 'http://localhost:12345/b1/modl1',
-                    '@type': 'TraceModel',
-                    'hasUnit': 'http://example.org/ns/unit',
-                    'inBase': './',
-                    'label': 'My customized model',
-                    'http://example.org/ns/strprop': 'Hello world',
-                },
-            ]
-        })
-        assert_roundtrip(json_content, self.model)
-
-    def test_populated_model(self):
-        m2 = self.base.create_model("modl2/")
-        self.model.add_parent(m2)
-        ot1 = self.model.create_obsel_type("#OT1")
-        ot2 = self.model.create_obsel_type("#OT2", [ot1])
-        at1 = self.model.create_attribute_type("#at1", ot1, XSD.string)
-        at2 = self.model.create_attribute_type("#at2", ot2, XSD.integer)
-        rt1 = self.model.create_relation_type("#rt1", ot1, ot1)
-        rt2 = self.model.create_relation_type("#rt2", ot1, ot2, [rt1])
-
-        json_content = "".join(
-            serialize_json_model(self.model.state, self.model))
-        json = loads(json_content)
-        assert_jsonld_equiv(json, {
-            '@context':
-                'http://liris.cnrs.fr/silex/2011/ktbs-jsonld-context',
-            '@graph': [
-                {
-                    '@id': 'http://localhost:12345/b1/modl1',
-                    '@type': 'TraceModel',
-                    'hasUnit': 'millisecond',
-                    'inBase': './',
-                    'hasParentModel': ["modl2/"],
-                },
-                {
-                    '@id': '#OT1',
-                    '@type': 'ObselType',
-                },
-                {
-                    '@id': '#OT2',
-                    '@type': 'ObselType',
-                    'hasSuperObselType': [ '#OT1' ],
-                },
-                {
-                    '@id': '#at1',
-                    '@type': 'AttributeType',
-                    'hasAttributeObselType': '#OT1',
-                    'hasAttributeDatatype': 'xsd:string',
-                },
-                {
-                    '@id': '#at2',
-                    '@type': 'AttributeType',
-                    'hasAttributeObselType': '#OT2',
-                    'hasAttributeDatatype': 'xsd:integer',
-                },
-                {
-                    '@id': '#rt1',
-                    '@type': 'RelationType',
-                    'hasRelationOrigin': '#OT1',
-                    'hasRelationDestination': '#OT1',
-                },
-                {
-                    '@id': '#rt2',
-                    '@type': 'RelationType',
-                    'hasRelationOrigin': '#OT1',
-                    'hasRelationDestination': '#OT2',
-                    'hasSuperRelationType': ['#rt1'],
-                },
-            ]
-        })
-        assert_roundtrip(json_content, self.model)
-
-    def test_post_model(self):
-        """
-        Test posting a model with minimal JSON (no @context, no inBase...)
-        """
-        model_id = "modl2/"
-        graph = parse_json(dumps(
-        {
-            "@graph": [
-                {
-                    "@type": "TraceModel",
-                    "@id": model_id
-                },
-                {
-                    "@type": "ObselType",
-                    "@id": model_id+"#OT1"
-                },
-            ]
-        }), self.base.uri)
-        ret = self.base.post_graph(graph)
-        assert len(ret) == 1
-        assert ret[0] == self.base.uri + model_id
-        newmodel = self.base.factory(ret[0])
-        assert isinstance(newmodel, TraceModelMixin)
-        assert len(newmodel.obsel_types) == 1
-
-
-class TestJsonSlashModel(KtbsTestCase):
-
-    def setUp(self):
-        super(TestJsonSlashModel, self).setUp()
-        self.base = self.my_ktbs.create_base("b1/")
-        self.model = self.base.create_model("modl1/",)
-
-    def tearDown(self):
-        super(TestJsonSlashModel, self).tearDown()
-        self.base = None
-        self.model = None
-
-
-    def test_bare_model(self):
-        json_content = "".join(
-            serialize_json_model(self.model.state, self.model))
-        json = loads(json_content)
-        assert_jsonld_equiv(json, {
-            '@context':
-                'http://liris.cnrs.fr/silex/2011/ktbs-jsonld-context',
-            '@graph': [
-                {
-                    '@id': 'http://localhost:12345/b1/modl1/',
-                    '@type': 'TraceModel',
-                    'hasUnit': 'millisecond',
-                    'inBase': '../',
-                },
-            ]
-        })
-        assert_roundtrip(json_content, self.model)
-
-    def test_customized_model(self):
-        self.model.label = "My customized model"
-        self.model.unit = "http://example.org/ns/unit"
-        with self.model.edit() as g:
-            g.add((self.model.uri,
-                   URIRef("http://example.org/ns/strprop"),
-                   Literal("Hello world")
-            ))
-        json_content = "".join(
-            serialize_json_model(self.model.state, self.model))
-        json = loads(json_content)
-        assert_jsonld_equiv(json, {
-            '@context':
-                'http://liris.cnrs.fr/silex/2011/ktbs-jsonld-context',
-            '@graph': [
-                {
-                    '@id': 'http://localhost:12345/b1/modl1/',
-                    '@type': 'TraceModel',
-                    'hasUnit': 'http://example.org/ns/unit',
-                    'inBase': '../',
-                    'label': 'My customized model',
-                    'http://example.org/ns/strprop': 'Hello world',
-                },
-            ]
-        })
-        assert_roundtrip(json_content, self.model)
-
-    def test_slashhash_populated_model(self):
-        m2 = self.base.create_model("modl2")
-        self.model.add_parent(m2)
-        ot1 = self.model.create_obsel_type("#OT1")
-        ot2 = self.model.create_obsel_type("#OT2", [ot1])
-        at1 = self.model.create_attribute_type("#at1", ot1, XSD.string)
-        at2 = self.model.create_attribute_type("#at2", ot2, XSD.integer)
-        rt1 = self.model.create_relation_type("#rt1", ot1, ot1)
-        rt2 = self.model.create_relation_type("#rt2", ot1, ot2, [rt1])
-
-        json_content = "".join(
-            serialize_json_model(self.model.state, self.model))
-        json = loads(json_content)
-        assert_jsonld_equiv(json, {
-            '@context':
-                'http://liris.cnrs.fr/silex/2011/ktbs-jsonld-context',
-            '@graph': [
-                {
-                    '@id': 'http://localhost:12345/b1/modl1/',
-                    '@type': 'TraceModel',
-                    'hasUnit': 'millisecond',
-                    'inBase': '../',
-                    'hasParentModel': ["../modl2"],
-                },
-                {
-                    '@id': '#OT1',
-                    '@type': 'ObselType',
-                },
-                {
-                    '@id': '#OT2',
-                    '@type': 'ObselType',
-                    'hasSuperObselType': [ '#OT1' ],
-                },
-                {
-                    '@id': '#at1',
-                    '@type': 'AttributeType',
-                    'hasAttributeObselType': '#OT1',
-                    'hasAttributeDatatype': 'xsd:string',
-                },
-                {
-                    '@id': '#at2',
-                    '@type': 'AttributeType',
-                    'hasAttributeObselType': '#OT2',
-                    'hasAttributeDatatype': 'xsd:integer',
-                },
-                {
-                    '@id': '#rt1',
-                    '@type': 'RelationType',
-                    'hasRelationOrigin': '#OT1',
-                    'hasRelationDestination': '#OT1',
-                },
-                {
-                    '@id': '#rt2',
-                    '@type': 'RelationType',
-                    'hasRelationOrigin': '#OT1',
-                    'hasRelationDestination': '#OT2',
-                    'hasSuperRelationType': ['#rt1'],
-                },
-            ]
-        })
-        assert_roundtrip(json_content, self.model)
-
-    # unskip the following test once kTBS supports "slash-only" URIs in models
-    @skip
-    def test_mixed_populated_model(self):
-        m2 = self.base.create_model("modl2")
-        self.model.add_parent(m2)
-        ot1 = self.model.create_obsel_type("OT1")
-        ot2 = self.model.create_obsel_type("#OT2", [ot1])
-        at1 = self.model.create_attribute_type("at1", ot1, XSD.string)
-        at2 = self.model.create_attribute_type("at2", ot2, XSD.integer)
-        rt1 = self.model.create_relation_type("rt1", ot1, ot1)
-        rt2 = self.model.create_relation_type("rt2", ot1, ot2, [rt1])
-
-        json_content = "".join(
-            serialize_json_model(self.model.state, self.model))
-        json = loads(json_content)
-        assert_jsonld_equiv(json, {
-            '@context':
-                'http://liris.cnrs.fr/silex/2011/ktbs-jsonld-context',
-            '@graph': [
-                {
-                    '@id': 'http://localhost:12345/b1/modl1/',
-                    '@type': 'TraceModel',
-                    'hasUnit': 'millisecond',
-                    'inBase': '../',
-                    'hasParentModel': ["../modl2"],
-                },
-                {
-                    '@id': 'OT1',
-                    '@type': 'ObselType',
-                },
-                {
-                    '@id': '#OT2',
-                    '@type': 'ObselType',
-                    'hasSuperObselType': [ 'OT1' ],
-                },
-                {
-                    '@id': 'at1',
-                    '@type': 'AttributeType',
-                    'hasAttributeObselType': 'OT1',
-                    'hasAttributeDatatype': 'xsd:string',
-                },
-                {
-                    '@id': '#at2',
-                    '@type': 'AttributeType',
-                    'hasAttributeObselType': '#OT2',
-                    'hasAttributeDatatype': 'xsd:integer',
-                },
-                {
-                    '@id': 'rt1',
-                    '@type': 'RelationType',
-                    'hasRelationOrigin': 'OT1',
-                    'hasRelationDestination': 'OT1',
-                },
-                {
-                    '@id': '#rt2',
-                    '@type': 'RelationType',
-                    'hasRelationOrigin': 'OT1',
-                    'hasRelationDestination': '#OT2',
-                    'hasSuperRelationType': ['rt1'],
-                },
-            ]
-        })
-        assert_roundtrip(json_content, self.model)
-
-
-class TestJsonTwoModels(KtbsTestCase):
-
-    def setUp(self):
-        super(TestJsonTwoModels, self).setUp()
-        self.base = self.my_ktbs.create_base("b1/")
-        self.model = self.base.create_model("modl1",)
-        self.other_ktbs = make_ktbs("http://example.org/")
-        self.other_base = self.other_ktbs.create_base("another/")
-        self.other_model = self.other_base.create_model("model",)
-
-    def tearDown(self):
-        super(TestJsonTwoModels, self).tearDown()
-        if self.other_ktbs is not None:
-            unregister_service(self.other_ktbs.service)
-            self.other_ktbs = None
-            self.other_base = None
-            self.other_model = None
-
-    def test_foreign_populated_model(self):
-        otf = self.other_model.create_obsel_type("#OTF").uri
-        rtf = self.other_model.create_relation_type("#rtF").uri
-
-        self.model.add_parent(self.other_model)
-        ot1 = self.model.create_obsel_type( "#OT1", [otf])
-        at1 = self.model.create_attribute_type("#at1", otf, XSD.string)
-        rt1 = self.model.create_relation_type("#rt1", ot1, otf, [rtf])
-
-        json_content = "".join(
-            serialize_json_model(self.model.state, self.model))
-        json = loads(json_content)
-        assert_jsonld_equiv(json, {
-            '@context':
-                'http://liris.cnrs.fr/silex/2011/ktbs-jsonld-context',
-            '@graph': [
-                {
-                    '@id': 'http://localhost:12345/b1/modl1',
-                    '@type': 'TraceModel',
-                    'hasUnit': 'millisecond',
-                    'inBase': './',
-                    'hasParentModel': ["http://example.org/another/model"],
-                },
-                {
-                    '@id': '#OT1',
-                    '@type': 'ObselType',
-                    'hasSuperObselType':
-                        ['http://example.org/another/model#OTF',],
-                },
-                {
-                    '@id': '#at1',
-                    '@type': 'AttributeType',
-                    'hasAttributeObselType':
-                        'http://example.org/another/model#OTF',
-                    'hasAttributeDatatype': 'xsd:string',
-                },
-                {
-                    '@id': '#rt1',
-                    '@type': 'RelationType',
-                    'hasRelationOrigin': '#OT1',
-                    'hasRelationDestination':
-                        'http://example.org/another/model#OTF',
-                    'hasSuperRelationType':
-                        ['http://example.org/another/model#rtF',],
-                },
-            ]
-        })
-        assert_roundtrip(json_content, self.model)
-
-class TestJsonStoredTrace(KtbsTestCase):
-
-    def setUp(self):
-        super(TestJsonStoredTrace, self).setUp()
-        self.base = self.my_ktbs.create_base("b1/")
-        self.model = self.base.create_model("modl",)
-        self.t1 = self.base.create_stored_trace("t1/", self.model,
-                                                "1970-01-01T00:00:00Z")
-
-    def tearDown(self):
-        super(TestJsonStoredTrace, self).tearDown()
-        self.base = None
-        self.model = None
-        self.t1 = None
-
-    def test_bare_stored_trace(self):
-        json_content = "".join(serialize_json_trace(self.t1.state, self.t1))
-        json = loads(json_content)
-        assert_jsonld_equiv(json, {
-            '@context':
-                'http://liris.cnrs.fr/silex/2011/ktbs-jsonld-context',
-            '@id': 'http://localhost:12345/b1/t1/',
-            '@type': 'StoredTrace',
-            'inBase': '../',
-            'hasObselList': '@obsels',
-            'hasModel': '../modl',
-            'origin': '1970-01-01T00:00:00Z',
-        })
-        assert_roundtrip(json_content, self.t1)
-
-    def test_customized_stored_trace(self):
-        self.t1.label = "My customized stored trace"
-        self.t1.origin = "alonglongtimeago"
-        self.t1.default_subject = "pa"
-        self.t1.model = "http://example.org/model"
-        with self.t1.edit() as g:
-            g.add((self.t1.uri,
-                   URIRef("http://example.org/ns/strprop"),
-                   Literal("Hello world")
-                   ))
-        json_content = "".join(serialize_json_trace(self.t1.state, self.t1))
-        json = loads(json_content)
-        assert_jsonld_equiv(json, {
-            '@context':
-                'http://liris.cnrs.fr/silex/2011/ktbs-jsonld-context',
-            '@id': 'http://localhost:12345/b1/t1/',
-            '@type': 'StoredTrace',
-            'label': 'My customized stored trace',
-            'inBase': '../',
-            'hasObselList': '@obsels',
-            'hasModel': 'http://example.org/model',
-            'origin': 'alonglongtimeago',
-            'defaultSubject': 'pa',
-            'http://example.org/ns/strprop': 'Hello world',
-        })
-        assert_roundtrip(json_content, self.t1)
-
-    def test_transformed_stored_trace(self):
-        self.base.create_computed_trace("t2/", KTBS.filter, { "before": 42 },
-                                        [self.t1])
-        json_content = "".join(serialize_json_trace(self.t1.state, self.t1))
-        json = loads(json_content)
-        assert_jsonld_equiv(json, {
-            '@context':
-                'http://liris.cnrs.fr/silex/2011/ktbs-jsonld-context',
-            '@id': 'http://localhost:12345/b1/t1/',
-            '@type': 'StoredTrace',
-            'inBase': '../',
-            'hasObselList': '@obsels',
-            'hasModel': '../modl',
-            'origin': '1970-01-01T00:00:00Z',
-            'isSourceOf': ['../t2/',],
-        })
-        assert_roundtrip(json_content, self.t1)
-
-    def test_post_stored_trace(self):
-        """
-        Test posting a trace with minimal JSON (no @context, no inBase...)
-        """
-        stored_trace_id = "t2/"
-        graph = parse_json(dumps(
-        {
-            "@type": "StoredTrace",
-            "@id": stored_trace_id,
-            "hasModel": "modl",
-        }), self.base.uri)
-        ret = self.base.post_graph(graph)
-        assert len(ret) == 1
-        assert ret[0] == self.base.uri + stored_trace_id
-        newstored_trace = self.base.factory(ret[0])
-        assert isinstance(newstored_trace, StoredTraceMixin)
-
-class TestJsonComputedTrace(KtbsTestCase):
-
-    def setUp(self):
-        super(TestJsonComputedTrace, self).setUp()
-        self.base = self.my_ktbs.create_base("b1/")
-        self.model = self.base.create_model("modl",)
-        self.t1 = self.base.create_stored_trace("t1/", self.model,
-                                                "1970-01-01T00:00:00Z")
-        self.t2 = self.base.create_computed_trace("t2/",
-                                                  KTBS.filter,
-                                                  { "after": 42 },
-                                                  [self.t1])
-
-    def tearDown(self):
-        super(TestJsonComputedTrace, self).tearDown()
-        self.base = None
-        self.model = None
-        self.t1 = None
-        self.t2 = None
-
-    def test_bare_computed_trace(self):
-        json_content = "".join(serialize_json_trace(self.t2.state, self.t2))
-        json = loads(json_content)
-        assert_jsonld_equiv(json, {
-            '@context':
-                'http://liris.cnrs.fr/silex/2011/ktbs-jsonld-context',
-            '@id': 'http://localhost:12345/b1/t2/',
-            '@type': 'ComputedTrace',
-            'inBase': '../',
-            'hasMethod': 'filter',
-            'hasSource': [ '../t1/', ],
-            'parameter': [ 'after=42', ],
-            'hasObselList': '@obsels',
-            'hasModel': '../modl',
-            'origin': '1970-01-01T00:00:00Z',
-        })
-        assert_roundtrip(json_content, self.t2)
-
-    def test_customized_computed_trace(self):
-        self.meth = self.base.create_method("meth", KTBS.filter,
-                                            {"before": 101})
-        self.t2.method = self.meth
-        self.t2.label = "My customized computed trace"
-        self.t2.set_parameter("origin", "alonglongtimeago")
-        self.t2.set_parameter("model", "http://example.org/model"),
-        with self.t2.edit() as g:
-            g.add((self.t2.uri,
-                   URIRef("http://example.org/ns/strprop"),
-                   Literal("Hello world")
-                   ))
-        json_content = "".join(serialize_json_trace(self.t2.state, self.t2))
-        json = loads(json_content)
-        assert_jsonld_equiv(json, {
-            '@context':
-                'http://liris.cnrs.fr/silex/2011/ktbs-jsonld-context',
-            '@id': 'http://localhost:12345/b1/t2/',
-            '@type': 'ComputedTrace',
-            'label': 'My customized computed trace',
-            'inBase': '../',
-            'hasMethod': '../meth',
-            'hasSource': [ '../t1/', ],
-            'parameter': [
-                'after=42',
-                'origin=alonglongtimeago',
-                'model=http://example.org/model',
-            ],
-            'hasObselList': '@obsels',
-            'hasModel': 'http://example.org/model',
-            'origin': 'alonglongtimeago',
-            'http://example.org/ns/strprop': 'Hello world',
-        })
-        assert_roundtrip(json_content, self.t2)
-
-    def test_transformed_computed_trace(self):
-        self.t3 = self.base.create_computed_trace("t3/",
-                                                  KTBS.fusion,
-                                                  {},
-                                                  [self.t1, self.t2])
-        json_content = "".join(serialize_json_trace(self.t2.state, self.t2))
-        json = loads(json_content)
-        assert_jsonld_equiv(json, {
-            '@context':
-                'http://liris.cnrs.fr/silex/2011/ktbs-jsonld-context',
-            '@id': 'http://localhost:12345/b1/t2/',
-            '@type': 'ComputedTrace',
-            'inBase': '../',
-            'hasMethod': 'filter',
-            'hasSource': [ '../t1/', ],
-            'parameter': [ 'after=42', ],
-            'hasObselList': '@obsels',
-            'hasModel': '../modl',
-            'origin': '1970-01-01T00:00:00Z',
-            'isSourceOf': ['../t3/',],
-        })
-        assert_roundtrip(json_content, self.t2)
-
-    def test_post_computed_trace(self):
-        """
-        Test posting a trace with minimal JSON (no @context, no inBase...)
-        """
-        computed_trace_id = "t3/"
-        graph = parse_json(dumps(
-        {
-            "@type": "ComputedTrace",
-            "@id": computed_trace_id,
-            "hasMethod": "filter",
-            "hasSource": "t1/",
-        }), self.base.uri)
-        ret = self.base.post_graph(graph)
-        assert len(ret) == 1
-        assert ret[0] == self.base.uri + computed_trace_id
-        newcomputed_trace = self.base.factory(ret[0])
-        assert isinstance(newcomputed_trace, ComputedTraceMixin)
-
-
-class TestJsonObsels(KtbsTestCase):
-
-    def setUp(self):
-        super(TestJsonObsels, self).setUp()
-        self.base = self.my_ktbs.create_base("b1/")
-        self.model = self.base.create_model("modl",)
-        self.ot1 = ot1 = self.model.create_obsel_type("#OT1")
-        self.at1 = self.model.create_attribute_type("#at1", ot1)
-        self.at2 = self.model.create_attribute_type("#at2", ot1)
-        self.rt1 = self.model.create_attribute_type("#rt1", ot1, ot1)
-        self.t1 = self.base.create_stored_trace("t1/", self.model,
-                                                "1970-01-01T00:00:00Z")
-
-    def tearDown(self):
-        super(TestJsonObsels, self).tearDown()
-        self.base = None
-        self.model = self.ot1 = self.at1 = self.at2 = self.rt1 = None
-        self.t1 = None
-
-    def populate(self):
-        # create obsel in wrong order, to check that they are serialized in
-        # the correct order nonetheless
-        self.o3 = self.t1.create_obsel("o3", self.ot1, 3000, 4000, "baz",
-                                       {self.at1: "hello world" })
-        self.o2 = self.t1.create_obsel("o2", self.ot1, 2000, 3000, "bar",
-                                       {self.at2: 42}, [(self.rt1, self.o3)])
-        self.o1 = self.t1.create_obsel("o1", self.ot1,
-            "1970-01-01T00:00:01Z", "1970-01-01T00:00:02Z", "foo",
-            { self.at1: "hello world",
-              self.at2: URIRef("http://example.org/resource"),
-            },
-            None, None,
-            [ URIRef("http://example.org/t1/source-obsel"),
-              URIRef("http://localhost:12345/b1/t0/o0"),
-            ]
-        )
-
-    def test_empty_obsels(self):
-        json_content = "".join(serialize_json_trace_obsels(
-            self.t1.obsel_collection.state,
-            self.t1.obsel_collection))
-        json = loads(json_content)
-        assert_jsonld_equiv(json, {
-            '@context': [
-                'http://liris.cnrs.fr/silex/2011/ktbs-jsonld-context',
-                { 'm': 'http://localhost:12345/b1/modl#', },
-                ],
-            '@id': './',
-            'hasObselList': {
-                '@id': '',
-                '@type': 'StoredTraceObsels',
-            },
-            'obsels': []
-        })
-        assert_roundtrip(json_content, self.t1.obsel_collection)
-
-    def test_populated_obsels(self):
-        self.populate()
-        json_content = "".join(serialize_json_trace_obsels(
-            self.t1.obsel_collection.state,
-            self.t1.obsel_collection))
-        json = loads(json_content)
-        assert_jsonld_equiv(json, {
-            '@context': [
-                'http://liris.cnrs.fr/silex/2011/ktbs-jsonld-context',
-                { 'm': 'http://localhost:12345/b1/modl#', },
-                ],
-            '@id': './',
-            'hasObselList': {
-                '@id': '',
-                '@type': 'StoredTraceObsels',
-            },
-            'obsels': [
-                {
-                    '@id': 'o1',
-                    '@type': 'm:OT1',
-                    'begin': 1000,
-                    'end': 2000,
-                    'subject': 'foo',
-                    'm:at1': 'hello world',
-                    'm:at2': { '@id': 'http://example.org/resource' },
-                    'hasSourceObsel': ['http://example.org/t1/source-obsel',
-                                       '../t0/o0'],
-                    'beginDT': '1970-01-01T00:00:01+00:00',
-                    'endDT': '1970-01-01T00:00:02+00:00',
-                },
-                {
-                    '@id': 'o2',
-                    '@type': 'm:OT1',
-                    'begin': 2000,
-                    'end': 3000,
-                    'subject': 'bar',
-                    'm:at2': 42,
-                    'm:rt1': { '@id': 'o3', 'hasTrace': './' },
-                },
-                {
-                    '@id': 'o3',
-                    '@type': 'm:OT1',
-                    'begin': 3000,
-                    'end': 4000,
-                    'subject': 'baz',
-                    'm:at1': 'hello world',
-                    '@reverse': {
-                        'm:rt1': { '@id': 'o2', 'hasTrace': './' },
-                    },
-                },
-            ]
-        })
-        assert_roundtrip(json_content, self.t1.obsel_collection)
-
-    def test_o1(self):
-        self.populate()
-        json_content = "".join(serialize_json_obsel(self.o1.state, self.o1))
-        json = loads(json_content)
-        assert_jsonld_equiv(json, {
-            '@context': [
-                'http://liris.cnrs.fr/silex/2011/ktbs-jsonld-context',
-                { 'm': 'http://localhost:12345/b1/modl#', },
-                ],
-            '@id': 'http://localhost:12345/b1/t1/o1',
-            'hasTrace': './',
-            '@type': 'm:OT1',
-            'begin': 1000,
-            'end': 2000,
-            'subject': 'foo',
-            'm:at1': 'hello world',
-            'm:at2': { '@id': 'http://example.org/resource' },
-            'hasSourceObsel': ['http://example.org/t1/source-obsel',
-                               '../t0/o0'],
-            'beginDT': '1970-01-01T00:00:01+00:00',
-            'endDT': '1970-01-01T00:00:02+00:00',
-        })
-        assert_roundtrip(json_content, self.o1)
-
-    def test_o2(self):
-        self.populate()
-        json_content = "".join(serialize_json_obsel(self.o2.state, self.o2))
-        json = loads(json_content)
-        assert_jsonld_equiv(json, {
-            '@context': [
-                'http://liris.cnrs.fr/silex/2011/ktbs-jsonld-context',
-                { 'm': 'http://localhost:12345/b1/modl#', },
-                ],
-            '@id': 'http://localhost:12345/b1/t1/o2',
-            'hasTrace': './',
-            '@type': 'm:OT1',
-            'begin': 2000,
-            'end': 3000,
-            'subject': 'bar',
-            'm:at2': 42,
-            'm:rt1': { '@id': 'o3', 'hasTrace': './' },
-        })
-        assert_roundtrip(json_content, self.o2)
-
-    def test_o3(self):
-        self.populate()
-        json_content = "".join(serialize_json_obsel(self.o3.state, self.o3))
-        json = loads(json_content)
-        assert_jsonld_equiv(json, {
-            '@context': [
-                'http://liris.cnrs.fr/silex/2011/ktbs-jsonld-context',
-                { 'm': 'http://localhost:12345/b1/modl#', },
-                ],
-            '@id': 'http://localhost:12345/b1/t1/o3',
-            'hasTrace': './',
-            '@type': 'm:OT1',
-            'begin': 3000,
-            'end': 4000,
-            'subject': 'baz',
-            'm:at1': 'hello world',
-            '@reverse': {
-                'm:rt1': { '@id': 'o2', 'hasTrace': './' },
-            },
-        })
-        assert_roundtrip(json_content, self.o3)
-
-    def test_post_obsel(self):
-        """
-        Test posting an obsel with minimal JSON (no @context, no hasTrace...)
-        """
-        self.t1.default_subject = "foobar"
-        graph = parse_json(dumps(
-        {
-            "@type": "m:OT1",
-        }), self.t1.uri)
-        ret = self.t1.post_graph(graph)
-        assert len(ret) == 1
-        newobsel = self.t1.factory(ret[0])
-        assert isinstance(newobsel, ObselMixin)
-        assert newobsel.obsel_type == self.ot1, newobsel.obsel_type
-
-    def test_post_multiple_obsels(self):
-        """
-        Test posting several obsels at once
-        """
-        self.t1.default_subject = "foobar"
-        graph = parse_json(dumps(
-        [{
-            "@type": "m:OT1",
-            "begin": 4000,
-        },
-        {
-            "@type": "m:OT1",
-            "begin": 5000,
-        }]), self.t1.uri)
-
-        ret = self.t1.post_graph(graph)
-        assert len(ret) == 2
-        newobsel1 = self.t1.factory(ret[0])
-        assert isinstance(newobsel1, ObselMixin)
-        assert newobsel1.obsel_type == self.ot1, newobsel1.obsel_type
-        newobsel2 = self.t1.factory(ret[1])
-        assert isinstance(newobsel2, ObselMixin)
-        assert newobsel2.obsel_type == self.ot1, newobsel2.obsel_type
->>>>>>> 05e393ea
