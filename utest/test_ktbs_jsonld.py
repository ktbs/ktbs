# -*- coding: utf-8 -*-

#    This file is part of KTBS <http://liris.cnrs.fr/sbt-dev/ktbs>
#    Copyright (C) 2011-2012 Pierre-Antoine Champin <pchampin@liris.cnrs.fr> /
#    Françoise Conil <francoise.conil@liris.cnrs.fr> /
#    Universite de Lyon <http://www.universite-lyon.fr>
#
#    KTBS is free software: you can redistribute it and/or modify
#    it under the terms of the GNU Lesser General Public License as published
#    by the Free Software Foundation, either version 3 of the License, or
#    (at your option) any later version.
#
#    KTBS is distributed in the hope that it will be useful,
#    but WITHOUT ANY WARRANTY; without even the implied warranty of
#    MERCHANTABILITY or FITNESS FOR A PARTICULAR PURPOSE.  See the
#    GNU Lesser General Public License for more .
#
#    You should have received a copy of the GNU Lesser General Public License
#    along with KTBS.  If not, see <http://www.gnu.org/licenses/>.

from pprint import pformat
from unittest import skip

from rdflib.compare import graph_diff

from rdfrest.cores.factory import unregister_service
from ktbs.api.base import BaseMixin
from ktbs.api.method import MethodMixin
from ktbs.api.obsel import ObselMixin
from ktbs.api.trace import ComputedTraceMixin, StoredTraceMixin
from ktbs.api.trace_model import TraceModelMixin
from ktbs.engine.service import make_ktbs
from ktbs.serpar.jsonld_parser import *
from ktbs.serpar.jsonld_serializers import *
from ktbs import __version__ as ktbs_version
from ktbs import __commitno__ as ktbs_commit
from .test_ktbs_engine import KtbsTestCase


def unordered_json(json):
    """I transform a json object by replacing all lists by sets,
    as the order of lists is usually not relevant in JSON-LD.

    Note that this function may lose informations as in *some* lists,
    the order *might* be significant (depending on the @context).
    """
    if isinstance(json, dict):
        return frozenset((
                (key, unordered_json(val)) for key, val in json.iteritems()
            ))
    elif isinstance(json, list):
        return frozenset(( unordered_json(i) for i in json ))
    else:
        return json

def assert_jsonld_equiv(val1, val2):
    assert unordered_json(val1) == unordered_json(val2), (
        "\n%s\n\nIS NOT JSON-LD EQUIVALENT TO\n\n%s"
        % (pformat(val1), pformat(val2)))

def assert_roundtrip(json_content, resource, parameters=None):
    graph = parse_json(json_content, resource.uri)
<<<<<<< HEAD
    _, spurious, missing = graph_diff(graph, resource.get_state(parameters))
    assert not(spurious or missing), graph_diff_msg(spurious, missing)
=======
    _, spurious, missing = graph_diff(graph, resource.state)
    assert not(spurious or missing), graph.serialize(format="turtle") #graph_diff_msg(spurious, missing)
>>>>>>> 3aad0f8e

def graph_diff_msg(spurious, missing):
    ret = "Json does not encode the right graph"
    if spurious:
        ret += "\nSPURIOUS:\n" + spurious.serialize(format="turtle")
    if missing:
        ret += "\nMISSING:\n" + missing.serialize(format="turtle")
    return ret


class TestJsonRoot(KtbsTestCase):

    def test_bare_root(self):
        json_content = "".join(
            serialize_json_root(self.my_ktbs.state, self.my_ktbs))
        json = loads(json_content)
        assert_jsonld_equiv(json, {
            '@context':
                'http://liris.cnrs.fr/silex/2011/ktbs-jsonld-context',
            '@id': 'http://localhost:12345/',
            '@type': 'KtbsRoot',
            'hasBuiltinMethod':
                ['filter', 'external', 'fusion', 'sparql', 'fsa',],
                'version': '%s%s' % (ktbs_version, ktbs_commit),
        })
        assert_roundtrip(json_content, self.my_ktbs)

    def test_customized_root(self):
        self.my_ktbs.label = "My customized ktbs root"
        with self.my_ktbs.edit() as g:
            g.add((self.my_ktbs.uri,
                   URIRef("http://example.org/ns/strprop"),
                   Literal("Hello world")
                   ))
            g.add((self.my_ktbs.uri,
                   URIRef("http://example.org/ns/numberprop"),
                   Literal(42)
                   ))
            g.add((self.my_ktbs.uri,
                   URIRef("http://example.org/ns/boolprop"),
                   Literal(True)
                   ))
            g.add((self.my_ktbs.uri,
                   URIRef("http://example.org/ns/uriprop"),
                   URIRef("http://example.org/foo")
                   ))
            g.add((URIRef("http://example.org/foo"),
                   URIRef("http://example.org/ns/revprop"),
                   self.my_ktbs.uri,
                   ))
            g.add((self.my_ktbs.uri,
                   RDF.type,
                   URIRef("http://example.org/ns/other-type"),
                   ))

        json_content = "".join(
            serialize_json_root(self.my_ktbs.state, self.my_ktbs))
        json = loads(json_content)
        assert_jsonld_equiv(json, {
            '@context':
                'http://liris.cnrs.fr/silex/2011/ktbs-jsonld-context',
            'hasBuiltinMethod':
                ['filter', 'external', 'fusion', 'sparql', 'fsa',],
            '@id': 'http://localhost:12345/',
            '@type': 'KtbsRoot',
            'additionalType': [ 'http://example.org/ns/other-type' ],
            'label': 'My customized ktbs root',
            'version': '%s%s' % (ktbs_version, ktbs_commit),
            'http://example.org/ns/strprop': 'Hello world',
            'http://example.org/ns/numberprop': 42,
            'http://example.org/ns/boolprop': True,
            'http://example.org/ns/uriprop':
                { "@id": 'http://example.org/foo' },
            '@reverse': {
                'http://example.org/ns/revprop': {
                    "@id": 'http://example.org/foo',
                }
            }
        })
        assert_roundtrip(json_content, self.my_ktbs)

    def test_populated_root(self):
        self.my_ktbs.create_base("b1/")
        self.my_ktbs.create_base("b2/")
        self.my_ktbs.create_base("b3/")
        json_content = "".join(
            serialize_json_root(self.my_ktbs.state, self.my_ktbs))
        json = loads(json_content)
        assert_jsonld_equiv(json, {
            '@context':
                'http://liris.cnrs.fr/silex/2011/ktbs-jsonld-context',
            'hasBuiltinMethod':
                ['filter', 'external', 'fusion', 'sparql', 'fsa',],
            '@id': 'http://localhost:12345/',
            '@type': 'KtbsRoot',
            'hasBase': [ 'b1/', 'b2/', 'b3/', ],
            'version': '%s%s' % (ktbs_version, ktbs_commit),
        })
        assert_roundtrip(json_content, self.my_ktbs)


class TestJsonBase(KtbsTestCase):

    def setUp(self):
        super(TestJsonBase, self).setUp()
        self.base = self.my_ktbs.create_base("b1/")

    def tearDown(self):
        super(TestJsonBase, self).tearDown()
        self.base = None

    def test_bare_base(self):
        json_content = "".join(
            serialize_json_base(self.base.state, self.base))
        json = loads(json_content)
        assert_jsonld_equiv(json, {
            '@context':
                'http://liris.cnrs.fr/silex/2011/ktbs-jsonld-context',
            '@id': 'http://localhost:12345/b1/',
            '@type': 'Base',
            'inRoot': '..',
        })
        assert_roundtrip(json_content, self.base)

    def test_customized_base(self):
        self.base.label = "My customized base"
        with self.base.edit() as g:
            g.add((self.base.uri,
                   URIRef("http://example.org/ns/strprop"),
                   Literal("Hello world")
                   ))
        json_content = "".join(
            serialize_json_base(self.base.state, self.base))
        json = loads(json_content)
        assert_jsonld_equiv(json, {
            '@context':
                'http://liris.cnrs.fr/silex/2011/ktbs-jsonld-context',
            '@id': 'http://localhost:12345/b1/',
            '@type': 'Base',
            'inRoot': '..',
            'label': 'My customized base',
            'http://example.org/ns/strprop': 'Hello world',
        })
        assert_roundtrip(json_content, self.base)

    def test_populated_base(self):
        self.base.create_method("method", KTBS.sparql)
        self.base.create_model("model")
        self.base.create_stored_trace("t1/", "model", "alonglongtimeago")
        json_content = "".join(
            serialize_json_base(self.base.state, self.base))
        json = loads(json_content)
        assert_jsonld_equiv(json, {
            '@context':
                'http://liris.cnrs.fr/silex/2011/ktbs-jsonld-context',
            '@id': 'http://localhost:12345/b1/',
            '@type': 'Base',
            'inRoot': '..',
            'contains': [
                { '@id': 'method', '@type': 'Method' },
                { '@id': 'model', '@type': 'TraceModel' },
                { '@id': 't1/', '@type': 'StoredTrace' },
            ],
        })
        assert_roundtrip(json_content, self.base)

    def test_enriched_base(self):
        self.base.create_method("method", KTBS.sparql, label="the method")
        self.base.create_model("model", label="the model")
        self.base.create_stored_trace("t1/", "model", "alonglongtimeago", label="the trace")
        self.base.create_computed_trace("t2/", KTBS.filter, sources=['t1/'])

        params = lambda: {'prop':'comment,hasModel,hasSource,label,obselCount',}
        json_content = "".join(
            serialize_json_base(self.base.get_state(params()), self.base))
        json = loads(json_content)
        obselCount = 1 # should be 0, this is a bug with rdflib 4.2.1
        assert_jsonld_equiv(json, {
            '@context':
                'http://liris.cnrs.fr/silex/2011/ktbs-jsonld-context',
            '@id': 'http://localhost:12345/b1/',
            '@type': 'Base',
            'inRoot': '..',
            'contains': [
                { '@id': 'method', '@type': 'Method', 'label':"the method" },
                { '@id': 'model', '@type': 'TraceModel', 'label':"the model" },
                { '@id': 't1/', '@type': 'StoredTrace', 'label':"the trace",
                  'hasModel':"model", 'obselCount':obselCount },
                { '@id': 't2/', '@type': 'ComputedTrace', 'hasModel':"model",
                  'hasSource':["t1/"], 'obselCount':obselCount },
            ],
        })
        assert_roundtrip(json_content, self.base, params())

    def test_post_base(self):
        """
        Test posting a base with minimal JSON (no @context, no inRoot...)
        """
        base_id = "b2/"
        graph = parse_json(dumps(
        {
            "@type": "Base",
            "@id": base_id,
        }), self.my_ktbs.uri)
        ret = self.my_ktbs.post_graph(graph)
        assert len(ret) == 1
        assert ret[0] == self.my_ktbs.uri + base_id
        newbase = self.my_ktbs.factory(ret[0], [KTBS.Base])
        assert isinstance(newbase, BaseMixin)


class TestJsonMethod(KtbsTestCase):

    def setUp(self):
        super(TestJsonMethod, self).setUp()
        self.base = self.my_ktbs.create_base("b1/")
        self.method = self.base.create_method("meth1", KTBS.filter,
                                              { "after": 42 })

    def tearDown(self):
        super(TestJsonMethod, self).tearDown()
        self.base = None
        self.method = None

    def test_bare_method(self):
        json_content = "".join(
            serialize_json_method(self.method.state, self.method))
        json = loads(json_content)
        assert_jsonld_equiv(json, {
            '@context':
                'http://liris.cnrs.fr/silex/2011/ktbs-jsonld-context',
            '@id': 'http://localhost:12345/b1/meth1',
            '@type': 'Method',
            'hasParentMethod': 'filter',
            'parameter': [ 'after=42', ],
            'inBase': './',
        })
        assert_roundtrip(json_content, self.method)

    def test_customized_method(self):
        self.method.label = "My customized method"
        self.method.set_parameter("before", 101)
        with self.method.edit() as g:
            g.add((self.method.uri,
                   URIRef("http://example.org/ns/strprop"),
                   Literal("Hello world")
                   ))
        json_content = "".join(
            serialize_json_method(self.method.state, self.method))
        json = loads(json_content)
        assert_jsonld_equiv(json, {
            '@context':
                'http://liris.cnrs.fr/silex/2011/ktbs-jsonld-context',
            '@id': 'http://localhost:12345/b1/meth1',
            '@type': 'Method',
            'hasParentMethod': 'filter',
            'parameter': [ 'after=42', 'before=101', ],
            'inBase': './',
            'label': 'My customized method',
            'http://example.org/ns/strprop': 'Hello world',
        })
        assert_roundtrip(json_content, self.method)

    def test_used_method(self):
        t1 = self.base.create_stored_trace("t1/", "http://example.org/model1")
        self.base.create_computed_trace("tt1/", self.method, sources=[t1])
        self.base.create_computed_trace("tt2/", self.method, sources=[t1])
        json_content = "".join(
            serialize_json_method(self.method.state, self.method))
        json = loads(json_content)
        assert_jsonld_equiv(json, {
            '@context':
                'http://liris.cnrs.fr/silex/2011/ktbs-jsonld-context',
            '@id': 'http://localhost:12345/b1/meth1',
            '@type': 'Method',
            'hasParentMethod': 'filter',
            'parameter': [ 'after=42', ],
            'isMethodOf': [ 'tt1/', 'tt2/' ],
            'inBase': './',
        })
        assert_roundtrip(json_content, self.method)

    def test_inherited_method(self):
        self.base.create_method("meth2/", self.method,
                                     { "before": 101 })
        json_content = "".join(
            serialize_json_method(self.method.state, self.method))
        json = loads(json_content)
        assert_jsonld_equiv(json, {
            '@context':
                'http://liris.cnrs.fr/silex/2011/ktbs-jsonld-context',
            '@id': 'http://localhost:12345/b1/meth1',
            '@type': 'Method',
            'hasParentMethod': 'filter',
            'parameter': [ 'after=42', ],
            'isParentMethodOf': [ 'meth2/', ],
            'inBase': './',
        })
        assert_roundtrip(json_content, self.method)

    def test_inheriting_method(self):
        m2 = self.base.create_method("meth2/", self.method,
                                     { "before": 101 })
        json_content = "".join(
            serialize_json_method(m2.state, m2))
        json = loads(json_content)
        assert_jsonld_equiv(json, {
            '@context':
                'http://liris.cnrs.fr/silex/2011/ktbs-jsonld-context',
            '@id': 'http://localhost:12345/b1/meth2/',
            '@type': 'Method',
            'hasParentMethod': '../meth1',
            'parameter': [ 'before=101', ],
            'inBase': '../',
        })
        assert_roundtrip(json_content, m2)

    def test_post_method(self):
        """
        Test posting a method with minimal JSON (no @context, no inBase...)
        """
        method_id = "meth2/"
        graph = parse_json(dumps(
        {
            "@type": "Method",
            "@id": method_id,
            "hasParentMethod": "meth1",
            "parameter": [ "before=101" ],
        }), self.base.uri)
        ret = self.base.post_graph(graph)
        assert len(ret) == 1
        assert ret[0] == self.base.uri + method_id
        newmethod = self.base.factory(ret[0], [KTBS.Method])
        assert isinstance(newmethod, MethodMixin)

class TestJsonHashModel(KtbsTestCase):

    def setUp(self):
        super(TestJsonHashModel, self).setUp()
        self.base = self.my_ktbs.create_base("b1/")
        self.model = self.base.create_model("modl1",)

    def tearDown(self):
        super(TestJsonHashModel, self).tearDown()
        self.base = None
        self.model = None


    def test_bare_model(self):
        json_content = "".join(
            serialize_json_model(self.model.state, self.model))
        json = loads(json_content)
        assert_jsonld_equiv(json, {
            '@context':
                'http://liris.cnrs.fr/silex/2011/ktbs-jsonld-context',
            '@graph': [
                {
                    '@id': 'http://localhost:12345/b1/modl1',
                    '@type': 'TraceModel',
                    'hasUnit': 'millisecond',
                    'inBase': './',
                },
            ]
        })
        assert_roundtrip(json_content, self.model)

    def test_customized_model(self):
        self.model.label = "My customized model"
        self.model.unit = "http://example.org/ns/unit"
        with self.model.edit() as g:
            g.add((self.model.uri,
                   URIRef("http://example.org/ns/strprop"),
                   Literal("Hello world")
            ))
        json_content = "".join(
            serialize_json_model(self.model.state, self.model))
        json = loads(json_content)
        assert_jsonld_equiv(json, {
            '@context':
                'http://liris.cnrs.fr/silex/2011/ktbs-jsonld-context',
            '@graph': [
                {
                    '@id': 'http://localhost:12345/b1/modl1',
                    '@type': 'TraceModel',
                    'hasUnit': 'http://example.org/ns/unit',
                    'inBase': './',
                    'label': 'My customized model',
                    'http://example.org/ns/strprop': 'Hello world',
                },
            ]
        })
        assert_roundtrip(json_content, self.model)

    def test_populated_model(self):
        m2 = self.base.create_model("modl2/")
        self.model.add_parent(m2)
        ot1 = self.model.create_obsel_type("#OT1")
        ot2 = self.model.create_obsel_type("#OT2", [ot1])
        at1 = self.model.create_attribute_type("#at1", [ot1], [XSD.string])
        at2 = self.model.create_attribute_type("#at2", [ot2], [XSD.integer])
        rt1 = self.model.create_relation_type("#rt1", [ot1], [ot1])
        rt2 = self.model.create_relation_type("#rt2", [ot1], [ot2], [rt1])

        json_content = "".join(
            serialize_json_model(self.model.state, self.model))
        json = loads(json_content)
        assert_jsonld_equiv(json, {
            '@context':
                'http://liris.cnrs.fr/silex/2011/ktbs-jsonld-context',
            '@graph': [
                {
                    '@id': 'http://localhost:12345/b1/modl1',
                    '@type': 'TraceModel',
                    'hasUnit': 'millisecond',
                    'inBase': './',
                    'hasParentModel': ["modl2/"],
                },
                {
                    '@id': '#OT1',
                    '@type': 'ObselType',
                },
                {
                    '@id': '#OT2',
                    '@type': 'ObselType',
                    'hasSuperObselType': [ '#OT1' ],
                },
                {
                    '@id': '#at1',
                    '@type': 'AttributeType',
                    'hasAttributeObselType': ['#OT1',],
                    'hasAttributeDatatype': ['xsd:string',],
                },
                {
                    '@id': '#at2',
                    '@type': 'AttributeType',
                    'hasAttributeObselType': ['#OT2',],
                    'hasAttributeDatatype': ['xsd:integer',],
                },
                {
                    '@id': '#rt1',
                    '@type': 'RelationType',
                    'hasRelationOrigin': ['#OT1',],
                    'hasRelationDestination': ['#OT1',],
                },
                {
                    '@id': '#rt2',
                    '@type': 'RelationType',
                    'hasRelationOrigin': ['#OT1',],
                    'hasRelationDestination': ['#OT2',],
                    'hasSuperRelationType': ['#rt1',],
                },
            ]
        })
        assert_roundtrip(json_content, self.model)

    def test_post_model(self):
        """
        Test posting a model with minimal JSON (no @context, no inBase...)
        """
        model_id = "modl2/"
        graph = parse_json(dumps(
        {
            "@graph": [
                {
                    "@type": "TraceModel",
                    "@id": model_id
                },
                {
                    "@type": "ObselType",
                    "@id": model_id+"#OT1"
                },
            ]
        }), self.base.uri)
        ret = self.base.post_graph(graph)
        assert len(ret) == 1
        assert ret[0] == self.base.uri + model_id
        newmodel = self.base.factory(ret[0], [KTBS.TraceModel])
        assert isinstance(newmodel, TraceModelMixin)
        assert len(newmodel.obsel_types) == 1


class TestJsonSlashModel(KtbsTestCase):

    def setUp(self):
        super(TestJsonSlashModel, self).setUp()
        self.base = self.my_ktbs.create_base("b1/")
        self.model = self.base.create_model("modl1/",)

    def tearDown(self):
        super(TestJsonSlashModel, self).tearDown()
        self.base = None
        self.model = None


    def test_bare_model(self):
        json_content = "".join(
            serialize_json_model(self.model.state, self.model))
        json = loads(json_content)
        assert_jsonld_equiv(json, {
            '@context':
                'http://liris.cnrs.fr/silex/2011/ktbs-jsonld-context',
            '@graph': [
                {
                    '@id': 'http://localhost:12345/b1/modl1/',
                    '@type': 'TraceModel',
                    'hasUnit': 'millisecond',
                    'inBase': '../',
                },
            ]
        })
        assert_roundtrip(json_content, self.model)

    def test_customized_model(self):
        self.model.label = "My customized model"
        self.model.unit = "http://example.org/ns/unit"
        with self.model.edit() as g:
            g.add((self.model.uri,
                   URIRef("http://example.org/ns/strprop"),
                   Literal("Hello world")
            ))
        json_content = "".join(
            serialize_json_model(self.model.state, self.model))
        json = loads(json_content)
        assert_jsonld_equiv(json, {
            '@context':
                'http://liris.cnrs.fr/silex/2011/ktbs-jsonld-context',
            '@graph': [
                {
                    '@id': 'http://localhost:12345/b1/modl1/',
                    '@type': 'TraceModel',
                    'hasUnit': 'http://example.org/ns/unit',
                    'inBase': '../',
                    'label': 'My customized model',
                    'http://example.org/ns/strprop': 'Hello world',
                },
            ]
        })
        assert_roundtrip(json_content, self.model)

    def test_slashhash_populated_model(self):
        m2 = self.base.create_model("modl2")
        self.model.add_parent(m2)
        ot1 = self.model.create_obsel_type("#OT1")
        ot2 = self.model.create_obsel_type("#OT2", [ot1])
        at1 = self.model.create_attribute_type("#at1", [ot1], [XSD.string])
        at2 = self.model.create_attribute_type("#at2", [ot2], [XSD.integer])
        rt1 = self.model.create_relation_type("#rt1", [ot1], [ot1])
        rt2 = self.model.create_relation_type("#rt2", [ot1], [ot2], [rt1])

        json_content = "".join(
            serialize_json_model(self.model.state, self.model))
        json = loads(json_content)
        assert_jsonld_equiv(json, {
            '@context':
                'http://liris.cnrs.fr/silex/2011/ktbs-jsonld-context',
            '@graph': [
                {
                    '@id': 'http://localhost:12345/b1/modl1/',
                    '@type': 'TraceModel',
                    'hasUnit': 'millisecond',
                    'inBase': '../',
                    'hasParentModel': ["../modl2"],
                },
                {
                    '@id': '#OT1',
                    '@type': 'ObselType',
                },
                {
                    '@id': '#OT2',
                    '@type': 'ObselType',
                    'hasSuperObselType': [ '#OT1' ],
                },
                {
                    '@id': '#at1',
                    '@type': 'AttributeType',
                    'hasAttributeObselType': ['#OT1',],
                    'hasAttributeDatatype': ['xsd:string',],
                },
                {
                    '@id': '#at2',
                    '@type': 'AttributeType',
                    'hasAttributeObselType': ['#OT2',],
                    'hasAttributeDatatype': ['xsd:integer',],
                },
                {
                    '@id': '#rt1',
                    '@type': 'RelationType',
                    'hasRelationOrigin': ['#OT1',],
                    'hasRelationDestination': ['#OT1',],
                },
                {
                    '@id': '#rt2',
                    '@type': 'RelationType',
                    'hasRelationOrigin': ['#OT1',],
                    'hasRelationDestination': ['#OT2',],
                    'hasSuperRelationType': ['#rt1',],
                },
            ]
        })
        assert_roundtrip(json_content, self.model)

    # unskip the following test once kTBS supports "slash-only" URIs in models
    @skip
    def test_mixed_populated_model(self):
        m2 = self.base.create_model("modl2")
        self.model.add_parent(m2)
        ot1 = self.model.create_obsel_type("OT1")
        ot2 = self.model.create_obsel_type("#OT2", [ot1])
        at1 = self.model.create_attribute_type("at1", [ot1], [XSD.string])
        at2 = self.model.create_attribute_type("at2", [ot2], [XSD.integer])
        rt1 = self.model.create_relation_type("rt1", [ot1], [ot1])
        rt2 = self.model.create_relation_type("rt2", [ot1], [ot2], [rt1])

        json_content = "".join(
            serialize_json_model(self.model.state, self.model))
        json = loads(json_content)
        assert_jsonld_equiv(json, {
            '@context':
                'http://liris.cnrs.fr/silex/2011/ktbs-jsonld-context',
            '@graph': [
                {
                    '@id': 'http://localhost:12345/b1/modl1/',
                    '@type': 'TraceModel',
                    'hasUnit': 'millisecond',
                    'inBase': '../',
                    'hasParentModel': ["../modl2"],
                },
                {
                    '@id': 'OT1',
                    '@type': 'ObselType',
                },
                {
                    '@id': '#OT2',
                    '@type': 'ObselType',
                    'hasSuperObselType': [ 'OT1' ],
                },
                {
                    '@id': 'at1',
                    '@type': 'AttributeType',
                    'hasAttributeObselType': 'OT1',
                    'hasAttributeDatatype': 'xsd:string',
                },
                {
                    '@id': '#at2',
                    '@type': 'AttributeType',
                    'hasAttributeObselType': '#OT2',
                    'hasAttributeDatatype': 'xsd:integer',
                },
                {
                    '@id': 'rt1',
                    '@type': 'RelationType',
                    'hasRelationOrigin': 'OT1',
                    'hasRelationDestination': 'OT1',
                },
                {
                    '@id': '#rt2',
                    '@type': 'RelationType',
                    'hasRelationOrigin': 'OT1',
                    'hasRelationDestination': '#OT2',
                    'hasSuperRelationType': ['rt1',],
                },
            ]
        })
        assert_roundtrip(json_content, self.model)


class TestJsonTwoModels(KtbsTestCase):

    def setUp(self):
        super(TestJsonTwoModels, self).setUp()
        self.base = self.my_ktbs.create_base("b1/")
        self.model = self.base.create_model("modl1",)
        self.other_ktbs = make_ktbs("http://example.org/")
        self.other_base = self.other_ktbs.create_base("another/")
        self.other_model = self.other_base.create_model("model",)

    def tearDown(self):
        super(TestJsonTwoModels, self).tearDown()
        if self.other_ktbs is not None:
            unregister_service(self.other_ktbs.service)
            self.other_ktbs = None
            self.other_base = None
            self.other_model = None

    def test_foreign_populated_model(self):
        otf = self.other_model.create_obsel_type("#OTF").uri
        rtf = self.other_model.create_relation_type("#rtF").uri

        self.model.add_parent(self.other_model)
        ot1 = self.model.create_obsel_type( "#OT1", [otf])
        at1 = self.model.create_attribute_type("#at1", [otf], [XSD.string])
        rt1 = self.model.create_relation_type("#rt1", [ot1], [otf], [rtf])

        json_content = "".join(
            serialize_json_model(self.model.state, self.model))
        json = loads(json_content)
        assert_jsonld_equiv(json, {
            '@context':
                'http://liris.cnrs.fr/silex/2011/ktbs-jsonld-context',
            '@graph': [
                {
                    '@id': 'http://localhost:12345/b1/modl1',
                    '@type': 'TraceModel',
                    'hasUnit': 'millisecond',
                    'inBase': './',
                    'hasParentModel': ["http://example.org/another/model"],
                },
                {
                    '@id': '#OT1',
                    '@type': 'ObselType',
                    'hasSuperObselType':
                        ['http://example.org/another/model#OTF',],
                },
                {
                    '@id': '#at1',
                    '@type': 'AttributeType',
                    'hasAttributeObselType':
                        ['http://example.org/another/model#OTF',],
                    'hasAttributeDatatype': ['xsd:string',],
                },
                {
                    '@id': '#rt1',
                    '@type': 'RelationType',
                    'hasRelationOrigin': ['#OT1',],
                    'hasRelationDestination':
                        ['http://example.org/another/model#OTF',],
                    'hasSuperRelationType':
                        ['http://example.org/another/model#rtF',],
                },
            ]
        })
        assert_roundtrip(json_content, self.model)

class TestJsonStoredTrace(KtbsTestCase):

    def setUp(self):
        super(TestJsonStoredTrace, self).setUp()
        self.base = self.my_ktbs.create_base("b1/")
        self.model = self.base.create_model("modl",)
        self.t1 = self.base.create_stored_trace("t1/", self.model,
                                                "1970-01-01T00:00:00Z")

    def tearDown(self):
        super(TestJsonStoredTrace, self).tearDown()
        self.base = None
        self.model = None
        self.t1 = None

    def test_bare_stored_trace(self):
        json_content = "".join(serialize_json_trace(self.t1.state, self.t1))
        json = loads(json_content)
        assert_jsonld_equiv(json, {
            '@context':
                'http://liris.cnrs.fr/silex/2011/ktbs-jsonld-context',
            '@id': 'http://localhost:12345/b1/t1/',
            '@type': 'StoredTrace',
            'inBase': '../',
            'hasObselList': '@obsels',
            'hasTraceStatistics': '@stats',
            'hasModel': '../modl',
            'origin': '1970-01-01T00:00:00Z',
        })
        assert_roundtrip(json_content, self.t1)

    def test_customized_stored_trace(self):
        self.t1.label = "My customized stored trace"
        self.t1.origin = "alonglongtimeago"
        self.t1.default_subject = "pa"
        self.t1.model = "http://example.org/model"
        self.t1.trace_begin = 42
        with self.t1.edit() as g:
            g.add((self.t1.uri,
                   URIRef("http://example.org/ns/strprop"),
                   Literal("Hello world")
                   ))
        json_content = "".join(serialize_json_trace(self.t1.state, self.t1))
        json = loads(json_content)
        assert_jsonld_equiv(json, {
            '@context':
                'http://liris.cnrs.fr/silex/2011/ktbs-jsonld-context',
            '@id': 'http://localhost:12345/b1/t1/',
            '@type': 'StoredTrace',
            'label': 'My customized stored trace',
            'inBase': '../',
            'hasObselList': '@obsels',
            'hasTraceStatistics': '@stats',
            'hasModel': 'http://example.org/model',
            'origin': 'alonglongtimeago',
            'traceBegin': 42,
            'defaultSubject': 'pa',
            'http://example.org/ns/strprop': 'Hello world',
        })
        assert_roundtrip(json_content, self.t1)

    def test_customized_stored_trace_2(self):
        self.t1.label = "My customized stored trace #2"
        self.t1.trace_begin_dt = '2015-12-09T12:00:00Z'
        self.t1.trace_end_dt = '2015-12-09T13:00:00Z'
        json_content = "".join(serialize_json_trace(self.t1.state, self.t1))
        json = loads(json_content)
        assert_jsonld_equiv(json, {
            '@context':
                'http://liris.cnrs.fr/silex/2011/ktbs-jsonld-context',
            '@id': 'http://localhost:12345/b1/t1/',
            '@type': 'StoredTrace',
            'label': 'My customized stored trace #2',
            'inBase': '../',
            'hasObselList': '@obsels',
            'hasTraceStatistics': '@stats',
            'hasModel': '../modl',
            'origin': '1970-01-01T00:00:00Z',
            'traceBegin': 1449662400000,
            'traceBeginDT': '2015-12-09T12:00:00+00:00',
            'traceEnd': 1449666000000,
            'traceEndDT': '2015-12-09T13:00:00+00:00',
        })
        assert_roundtrip(json_content, self.t1)

    def test_transformed_stored_trace(self):
        self.base.create_computed_trace("t2/", KTBS.filter, { "before": 42 },
                                        [self.t1])
        json_content = "".join(serialize_json_trace(self.t1.state, self.t1))
        json = loads(json_content)
        assert_jsonld_equiv(json, {
            '@context':
                'http://liris.cnrs.fr/silex/2011/ktbs-jsonld-context',
            '@id': 'http://localhost:12345/b1/t1/',
            '@type': 'StoredTrace',
            'inBase': '../',
            'hasObselList': '@obsels',
            'hasTraceStatistics': '@stats',
            'hasModel': '../modl',
            'origin': '1970-01-01T00:00:00Z',
            'isSourceOf': ['../t2/',],
        })
        assert_roundtrip(json_content, self.t1)

    def test_post_stored_trace(self):
        """
        Test posting a trace with minimal JSON (no @context, no inBase...)
        """
        stored_trace_id = "t2/"
        graph = parse_json(dumps(
        {
            "@type": "StoredTrace",
            "@id": stored_trace_id,
            "hasModel": "modl",
        }), self.base.uri)
        ret = self.base.post_graph(graph)
        assert len(ret) == 1
        assert ret[0] == self.base.uri + stored_trace_id
        newstored_trace = self.base.factory(ret[0], [KTBS.StoredTrace])
        assert isinstance(newstored_trace, StoredTraceMixin)


    def test_uri_default_subject(self):
        self.t1.default_subject = URIRef("http://ex.co/bob")
        json_content = "".join(serialize_json_trace(self.t1.state, self.t1))
        json = loads(json_content)
        assert_jsonld_equiv(json, {
            '@context':
                'http://liris.cnrs.fr/silex/2011/ktbs-jsonld-context',
            '@id': 'http://localhost:12345/b1/t1/',
            '@type': 'StoredTrace',
            'inBase': '../',
            'hasObselList': '@obsels',
            'hasModel': '../modl',
            'origin': '1970-01-01T00:00:00Z',
            'hasDefaultSubject': 'http://ex.co/bob'
        })
        assert_roundtrip(json_content, self.t1)


class TestJsonComputedTrace(KtbsTestCase):

    def setUp(self):
        super(TestJsonComputedTrace, self).setUp()
        self.base = self.my_ktbs.create_base("b1/")
        self.model = self.base.create_model("modl",)
        self.t1 = self.base.create_stored_trace("t1/", self.model,
                                                "1970-01-01T00:00:00Z")
        self.t2 = self.base.create_computed_trace("t2/",
                                                  KTBS.filter,
                                                  { "after": 42 },
                                                  [self.t1])

    def tearDown(self):
        super(TestJsonComputedTrace, self).tearDown()
        self.base = None
        self.model = None
        self.t1 = None
        self.t2 = None

    def test_bare_computed_trace(self):
        json_content = "".join(serialize_json_trace(self.t2.state, self.t2))
        json = loads(json_content)
        assert_jsonld_equiv(json, {
            '@context':
                'http://liris.cnrs.fr/silex/2011/ktbs-jsonld-context',
            '@id': 'http://localhost:12345/b1/t2/',
            '@type': 'ComputedTrace',
            'inBase': '../',
            'hasMethod': 'filter',
            'hasSource': [ '../t1/', ],
            'parameter': [ 'after=42', ],
            'hasObselList': '@obsels',
            'hasTraceStatistics': '@stats',
            'hasModel': '../modl',
            'origin': '1970-01-01T00:00:00Z',
        })
        assert_roundtrip(json_content, self.t2)

    def test_customized_computed_trace(self):
        self.meth = self.base.create_method("meth", KTBS.filter,
                                            {"before": 101})
        self.t2.method = self.meth
        self.t2.label = "My customized computed trace"
        self.t2.set_parameter("origin", "alonglongtimeago")
        self.t2.set_parameter("model", "http://example.org/model"),
        with self.t2.edit() as g:
            g.add((self.t2.uri,
                   URIRef("http://example.org/ns/strprop"),
                   Literal("Hello world")
                   ))
        json_content = "".join(serialize_json_trace(self.t2.state, self.t2))
        json = loads(json_content)
        assert_jsonld_equiv(json, {
            '@context':
                'http://liris.cnrs.fr/silex/2011/ktbs-jsonld-context',
            '@id': 'http://localhost:12345/b1/t2/',
            '@type': 'ComputedTrace',
            'label': 'My customized computed trace',
            'inBase': '../',
            'hasMethod': '../meth',
            'hasSource': [ '../t1/', ],
            'parameter': [
                'after=42',
                'origin=alonglongtimeago',
                'model=http://example.org/model',
            ],
            'hasObselList': '@obsels',
            'hasTraceStatistics': '@stats',
            'hasModel': 'http://example.org/model',
            'origin': 'alonglongtimeago',
            'http://example.org/ns/strprop': 'Hello world',
        })
        assert_roundtrip(json_content, self.t2)

    def test_transformed_computed_trace(self):
        self.t3 = self.base.create_computed_trace("t3/",
                                                  KTBS.fusion,
                                                  {},
                                                  [self.t1, self.t2])
        json_content = "".join(serialize_json_trace(self.t2.state, self.t2))
        json = loads(json_content)
        assert_jsonld_equiv(json, {
            '@context':
                'http://liris.cnrs.fr/silex/2011/ktbs-jsonld-context',
            '@id': 'http://localhost:12345/b1/t2/',
            '@type': 'ComputedTrace',
            'inBase': '../',
            'hasMethod': 'filter',
            'hasSource': [ '../t1/', ],
            'parameter': [ 'after=42', ],
            'hasObselList': '@obsels',
            'hasTraceStatistics': '@stats',
            'hasModel': '../modl',
            'origin': '1970-01-01T00:00:00Z',
            'isSourceOf': ['../t3/',],
        })
        assert_roundtrip(json_content, self.t2)

    def test_post_computed_trace(self):
        """
        Test posting a trace with minimal JSON (no @context, no inBase...)
        """
        computed_trace_id = "t3/"
        graph = parse_json(dumps(
        {
            "@type": "ComputedTrace",
            "@id": computed_trace_id,
            "hasMethod": "filter",
            "hasSource": "t1/",
        }), self.base.uri)
        ret = self.base.post_graph(graph)
        assert len(ret) == 1
        assert ret[0] == self.base.uri + computed_trace_id
        newcomputed_trace = self.base.factory(ret[0], [KTBS.ComputedTrace])
        assert isinstance(newcomputed_trace, ComputedTraceMixin)


class TestJsonObsels(KtbsTestCase):

    def setUp(self):
        super(TestJsonObsels, self).setUp()
        self.base = self.my_ktbs.create_base("b1/")
        self.model = self.base.create_model("modl",)
        self.ot1 = ot1 = self.model.create_obsel_type("#OT1")
        self.at1 = self.model.create_attribute_type("#at1", [ot1])
        self.at2 = self.model.create_attribute_type("#at2", [ot1])
        self.rt1 = self.model.create_attribute_type("#rt1", [ot1], [ot1])
        self.t1 = self.base.create_stored_trace("t1/", self.model,
                                                "1970-01-01T00:00:00Z")

    def tearDown(self):
        super(TestJsonObsels, self).tearDown()
        self.base = None
        self.model = self.ot1 = self.at1 = self.at2 = self.rt1 = None
        self.t1 = None

    def populate(self):
        # create obsel in wrong order, to check that they are serialized in
        # the correct order nonetheless
        ex_foo = URIRef('http://example.org/Foo')
        self.o3 = self.t1.create_obsel("o3", self.ot1, 3000, 4000,
                                       URIRef("#baz", self.t1.uri),
                                       {self.at1: "hello world",
                                        RDF.type: ex_foo,
                                        })
        self.o2 = self.t1.create_obsel("o2", self.ot1, 2000, 3000, "bar",
                                       {self.at2: 42}, [(self.rt1, self.o3)])
        self.o1 = self.t1.create_obsel("o1", self.ot1,
            "1970-01-01T00:00:01Z", "1970-01-01T00:00:02Z", "foo",
            { self.at1: "hello world",
              self.at2: URIRef("http://example.org/resource"),
            },
            None, None,
            [ URIRef("http://example.org/t1/source-obsel"),
              URIRef("http://localhost:12345/b1/t0/o0"),
            ]
        )

    def test_empty_obsels(self):
        json_content = "".join(serialize_json_trace_obsels(
            self.t1.obsel_collection.state,
            self.t1.obsel_collection))
        json = loads(json_content)
        assert_jsonld_equiv(json, {
            '@context': [
                'http://liris.cnrs.fr/silex/2011/ktbs-jsonld-context',
                { 'm': 'http://localhost:12345/b1/modl#', },
                ],
            '@id': './',
            'hasObselList': {
                '@id': '',
                '@type': 'StoredTraceObsels',
            },
            'obsels': []
        })
        assert_roundtrip(json_content, self.t1.obsel_collection)

    def test_populated_obsels(self):
        self.populate()
        json_content = "".join(serialize_json_trace_obsels(
            self.t1.obsel_collection.state,
            self.t1.obsel_collection))
        json = loads(json_content)
        assert_jsonld_equiv(json, {
            '@context': [
                'http://liris.cnrs.fr/silex/2011/ktbs-jsonld-context',
                { 'm': 'http://localhost:12345/b1/modl#', },
                ],
            '@id': './',
            'hasObselList': {
                '@id': '',
                '@type': 'StoredTraceObsels',
            },
            'obsels': [
                {
                    '@id': 'o1',
                    '@type': 'm:OT1',
                    'begin': 1000,
                    'end': 2000,
                    'subject': 'foo',
                    'm:at1': 'hello world',
                    'm:at2': { '@id': 'http://example.org/resource' },
                    'hasSourceObsel': ['http://example.org/t1/source-obsel',
                                       '../t0/o0',],
                    'beginDT': '1970-01-01T00:00:01+00:00',
                    'endDT': '1970-01-01T00:00:02+00:00',
                },
                {
                    '@id': 'o2',
                    '@type': 'm:OT1',
                    'begin': 2000,
                    'end': 3000,
                    'subject': 'bar',
                    'm:at2': 42,
                    'm:rt1': { '@id': 'o3', 'hasTrace': './' },
                },
                {
                    '@id': 'o3',
                    '@type': ['m:OT1', 'http://example.org/Foo'],
                    'begin': 3000,
                    'end': 4000,
                    'hasSubject': './#baz',
                    'm:at1': 'hello world',
                    '@reverse': {
                        'm:rt1': { '@id': 'o2', 'hasTrace': './' },
                    },
                },
            ]
        })
        assert_roundtrip(json_content, self.t1.obsel_collection)

    def test_o1(self):
        self.populate()
        json_content = "".join(serialize_json_obsel(self.o1.state, self.o1))
        json = loads(json_content)
        assert_jsonld_equiv(json, {
            '@context': [
                'http://liris.cnrs.fr/silex/2011/ktbs-jsonld-context',
                { 'm': 'http://localhost:12345/b1/modl#', },
                ],
            '@id': 'http://localhost:12345/b1/t1/o1',
            'hasTrace': './',
            '@type': 'm:OT1',
            'begin': 1000,
            'end': 2000,
            'subject': 'foo',
            'm:at1': 'hello world',
            'm:at2': { '@id': 'http://example.org/resource' },
            'hasSourceObsel': ['http://example.org/t1/source-obsel',
                               '../t0/o0',],
            'beginDT': '1970-01-01T00:00:01+00:00',
            'endDT': '1970-01-01T00:00:02+00:00',
        })
        assert_roundtrip(json_content, self.o1)

    def test_o2(self):
        self.populate()
        json_content = "".join(serialize_json_obsel(self.o2.state, self.o2))
        json = loads(json_content)
        assert_jsonld_equiv(json, {
            '@context': [
                'http://liris.cnrs.fr/silex/2011/ktbs-jsonld-context',
                { 'm': 'http://localhost:12345/b1/modl#', },
                ],
            '@id': 'http://localhost:12345/b1/t1/o2',
            'hasTrace': './',
            '@type': 'm:OT1',
            'begin': 2000,
            'end': 3000,
            'subject': 'bar',
            'm:at2': 42,
            'm:rt1': { '@id': 'o3', 'hasTrace': './' },
        })
        assert_roundtrip(json_content, self.o2)

    def test_o3(self):
        self.populate()
        json_content = "".join(serialize_json_obsel(self.o3.state, self.o3))
        json = loads(json_content)
        assert_jsonld_equiv(json, {
            '@context': [
                'http://liris.cnrs.fr/silex/2011/ktbs-jsonld-context',
                { 'm': 'http://localhost:12345/b1/modl#', },
                ],
            '@id': 'http://localhost:12345/b1/t1/o3',
            'hasTrace': './',
            '@type': ['m:OT1', 'http://example.org/Foo'],
            'begin': 3000,
            'end': 4000,
            "hasSubject": "./#baz",
            'm:at1': 'hello world',
            '@reverse': {
                'm:rt1': { '@id': 'o2', 'hasTrace': './' },
            },
        })
        assert_roundtrip(json_content, self.o3)

    def test_post_obsel(self):
        """
        Test posting an obsel with minimal JSON (no @context, no hasTrace...)
        """
        self.t1.default_subject = "foobar"
        graph = parse_json(dumps(
        {
            "@type": "m:OT1",
        }), self.t1.uri)
        ret = self.t1.post_graph(graph)
        assert len(ret) == 1
        newobsel = self.t1.factory(ret[0], [KTBS.Obsel])
        assert isinstance(newobsel, ObselMixin)
        assert newobsel.obsel_type == self.ot1, newobsel.obsel_type

    def test_post_multiple_obsels(self):
        """
        Test posting several obsels at once
        """
        self.t1.default_subject = "foobar"
        graph = parse_json(dumps(
        [{
            "@type": "m:OT1",
            "begin": 4000,
        },
        {
            "@type": "m:OT1",
            "begin": 5000,
        }]), self.t1.uri)

        ret = self.t1.post_graph(graph)
        assert len(ret) == 2
        newobsel1 = self.t1.factory(ret[0], [KTBS.Obsel])
        assert isinstance(newobsel1, ObselMixin)
        assert newobsel1.obsel_type == self.ot1, newobsel1.obsel_type
        newobsel2 = self.t1.factory(ret[1], [KTBS.Obsel])
        assert isinstance(newobsel2, ObselMixin)
        assert newobsel2.obsel_type == self.ot1, newobsel2.obsel_type

class TestJsonStats(KtbsTestCase):

    def setUp(self):
        super(TestJsonStats, self).setUp()
        self.base = self.my_ktbs.create_base("b1/")
        self.model = self.base.create_model("modl",)
        self.ot1 = ot1 = self.model.create_obsel_type("#OT1")
        self.ot2 = ot2 = self.model.create_obsel_type("#OT2")
        self.t1 = self.base.create_stored_trace("t1/", self.model,
                                                "1970-01-01T00:00:00Z")

    def tearDown(self):
        super(TestJsonStats, self).tearDown()
        self.base = None
        self.model = self.ot1 = self.ot2 = None
        self.t1 = None

    def populate(self):
        # create obsel in wrong order, as TestJsonObsels
        self.o3 = self.t1.create_obsel("o3", self.ot1, 3000, 4000, None)
        self.o2 = self.t1.create_obsel("o2", self.ot1, 2000, 3000, "bar")
        self.o1 = self.t1.create_obsel("o1", self.ot1,
            "1970-01-01T00:00:01Z", "1970-01-01T00:00:02Z", "foo")
        self.o4 = self.t1.create_obsel("o4", self.ot2, 1000, 2000, "alice")
        self.o5 = self.t1.create_obsel("o5", self.ot2, 4000, 5000, "bob")

    def test_stats_empty_obsels(self):
        json_content = "".join(serialize_json_trace_stats(
            self.t1.trace_statistics.state,
            self.t1.trace_statistics))
        json = loads(json_content)
        assert_jsonld_equiv(json, {
            '@context': [
                'http://liris.cnrs.fr/silex/2011/ktbs-jsonld-context',
                { 'm': 'http://localhost:12345/b1/modl#',
                  'stats': 'http://tbs-platform.org/2016/trace-stats#',
                  'stats:hasObselType': {
                      '@type': '@id'
                      },
                  },
                ],
            '@id': './',
            'hasTraceStatistics': {
                '@id': '',
                '@type': 'TraceStatistics',
            },
            'stats:obselCount': 0,
        })

        assert_roundtrip(json_content, self.t1.trace_statistics)

    def test_stats_populated_obsels(self):
        self.populate()
        json_content = "".join(serialize_json_trace_stats(
            self.t1.trace_statistics.state,
            self.t1.trace_statistics))
        json = loads(json_content)
        assert_jsonld_equiv(json, {
            '@context': [
                'http://liris.cnrs.fr/silex/2011/ktbs-jsonld-context',
                { 'm': 'http://localhost:12345/b1/modl#',
                  'stats': 'http://tbs-platform.org/2016/trace-stats#',
                  'stats:hasObselType': {
                      '@type': '@id'
                      },
                  },
                ],
            '@id': './',
            'hasTraceStatistics': {
                '@id': '',
                '@type': 'TraceStatistics',
            },
            'stats:obselCount': 5,
            'stats:minTime': 1000,
            'stats:maxTime': 5000,
            'stats:duration': 4000,
            'stats:obselCountPerType': [{'stats:hasObselType': 'm:OT1',
                                         'stats:nb': 3},
                                        {'stats:hasObselType': 'm:OT2',
                                         'stats:nb': 2}]
        })
        # Does a roundtrip have a sens for trace statistics ?
        assert_roundtrip(json_content, self.t1.trace_statistics)<|MERGE_RESOLUTION|>--- conflicted
+++ resolved
@@ -60,13 +60,8 @@
 
 def assert_roundtrip(json_content, resource, parameters=None):
     graph = parse_json(json_content, resource.uri)
-<<<<<<< HEAD
     _, spurious, missing = graph_diff(graph, resource.get_state(parameters))
     assert not(spurious or missing), graph_diff_msg(spurious, missing)
-=======
-    _, spurious, missing = graph_diff(graph, resource.state)
-    assert not(spurious or missing), graph.serialize(format="turtle") #graph_diff_msg(spurious, missing)
->>>>>>> 3aad0f8e
 
 def graph_diff_msg(spurious, missing):
     ret = "Json does not encode the right graph"
@@ -933,6 +928,7 @@
             '@type': 'StoredTrace',
             'inBase': '../',
             'hasObselList': '@obsels',
+            'hasTraceStatistics': '@stats',
             'hasModel': '../modl',
             'origin': '1970-01-01T00:00:00Z',
             'hasDefaultSubject': 'http://ex.co/bob'
