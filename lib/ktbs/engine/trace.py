#    This file is part of KTBS <http://liris.cnrs.fr/sbt-dev/ktbs>
#    Copyright (C) 2011-2012 Pierre-Antoine Champin <pchampin@liris.cnrs.fr> /
#    Universite de Lyon <http://www.universite-lyon.fr>
#
#    KTBS is free software: you can redistribute it and/or modify
#    it under the terms of the GNU Lesser General Public License as published
#    by the Free Software Foundation, either version 3 of the License, or
#    (at your option) any later version.
#
#    KTBS is distributed in the hope that it will be useful,
#    but WITHOUT ANY WARRANTY; without even the implied warranty of
#    MERCHANTABILITY or FITNESS FOR A PARTICULAR PURPOSE.  See the
#    GNU Lesser General Public License for more details.
#
#    You should have received a copy of the GNU Lesser General Public License
#    along with KTBS.  If not, see <http://www.gnu.org/licenses/>.

"""
I provide the implementation of ktbs:StoredTrace and ktbs:ComputedTrace .
"""
import traceback
from datetime import datetime
from logging import getLogger

from rdflib import BNode, Graph, Literal, URIRef, XSD
from rdflib.plugins.sparql.processor import prepareQuery

from ktbs.engine.trace_stats import TraceStatistics
from ktbs.time import lit2datetime, get_converter_to_unit
from rdfrest.exceptions import InvalidDataError
from rdfrest.cores.factory import factory as universal_factory
from rdfrest.cores.local import compute_added_and_removed
from rdfrest.cores.mixins import FolderishMixin
from rdfrest.util import bounded_description, cache_result, random_token, replace_node_sparse, \
    Diagnosis
from .base import InBase
from .builtin_method import get_builtin_method_impl
from .obsel import Obsel
from .resource import KtbsPostableMixin, METADATA
from .trace_obsels import ComputedTraceObsels, StoredTraceObsels
from ..api.trace import AbstractTraceMixin, StoredTraceMixin, ComputedTraceMixin
from ..namespace import KTBS, KTBS_NS_URI
from ..utils import extend_api, check_new


LOG = getLogger(__name__)

@extend_api
class AbstractTrace(AbstractTraceMixin, InBase):
    """I provide the implementation of ktbs:AbstractTrace .
    """

    def __iter__(self):
        return self.iter_obsels()

    ######## Extension to the abstract kTBS API  ########
    # (only available on *local* objects)

    @property
    def unit(self):
        """I return this trace's time unit.
        
        I get it from the model if available, and store it in the trace's
        metadata in case the model is not available.
        """
        try:
            unit = self.get_model().unit
            self.metadata.set((self.uri, METADATA.unit, unit))
        except BaseException:
            unit = self.metadata.value(self.uri, METADATA.unit) \
                or KTBS.millisecond
        return unit

    @property
    @cache_result
    def obsel_collection(self):
        """I override :attr:`..api.trace.AbstractTrace.obsel_collection`.

        Instead of an OpportunisticObselCollection, I return the actual
        resource, as there is no need to optimize transfer in a local
        implementation.
        """
        obsels_uri = self.state.value(self.uri, KTBS.hasObselCollection)
        return self.service.get(obsels_uri, [self._obsels_cls.RDF_MAIN_TYPE])


    ######## ILocalCore (and mixins) implementation  ########

    @classmethod
    def check_new_graph(cls, service, uri, parameters, new_graph,
                        resource=None, added=None, removed=None):
        """I implement :meth:`~rdfrest.cores.local.ILocalCore.check_new_graph`

        I check that the sources exist and are in the same base.
        """
        diag = super(AbstractTrace, cls).check_new_graph(
            service, uri, parameters, new_graph, resource, added, removed)

        if resource is not None:
            old_graph = resource.get_state()
            added, removed = compute_added_and_removed(new_graph, old_graph,
                                                       added, removed)
            src_graph = added
        else:
            src_graph = new_graph

        base_uri = new_graph.value(None, KTBS.contains, uri)
        factory = service.get
        for src_uri in src_graph.objects(uri, KTBS.hasSource):
            if not src_uri.startswith(base_uri) \
            or not isinstance(factory(src_uri), AbstractTrace):
                diag.append("Source <%s> is not a trace from the same base"
                            % src_uri)

        return diag

    @classmethod
    def create(cls, service, uri, new_graph):
        """I implement :meth:`~rdfrest.cores.local.ILocalCore.create`

        I create the obsel collection and the statistics resource associated with this trace,
        and I notify this trace's sources.
        """
        super(AbstractTrace, cls).create(service, uri, new_graph)

        # create obsel collection
        obsels_uri = URIRef(uri + "@obsels")
        graph = Graph(service.store, uri)
        graph.add((uri, KTBS.hasObselCollection, obsels_uri))
        obsels_graph = Graph(identifier=obsels_uri)
        cls._obsels_cls.init_graph(obsels_graph, obsels_uri, uri)
        cls._obsels_cls.create(service, obsels_uri, obsels_graph)

        # create trace statistics
        stats_uri = URIRef(uri + "@stats")
        graph.add((uri, KTBS.hasTraceStatistics, stats_uri))
        stats_graph = Graph(identifier=stats_uri)
        TraceStatistics.init_graph(stats_graph, stats_uri, uri)
        TraceStatistics.create(service, stats_uri, stats_graph)

        # notify sources
        sources = list(new_graph.objects(uri, KTBS.hasSource))
        cls._notify_sources(service, uri, sources)

    def prepare_edit(self, parameters):
        """I overrides :meth:`rdfrest.cores.local.ILocalCore.prepare_edit`

        I store old values of some properties (sources, pseudomon range)
        to handle the change in :meth:`ack_edit`.
        """
        ret = super(AbstractTrace, self).prepare_edit(parameters)
        ret.old_pseudomon_range = self.get_pseudomon_range()
        ret.old_sources = set(self.state.objects(self.uri, KTBS.hasSource))
        return ret

    def ack_edit(self, parameters, prepared):
        """I overrides :meth:`rdfrest.cores.local.ILocalCore.ack_edit`

        I reflect changes in the related resources (sources, obsel collection).
        """
        super(AbstractTrace, self).ack_edit(parameters, prepared)
        # manage changes in pseudo-monotonicity range
        if self.get_pseudomon_range() > prepared.old_pseudomon_range:
            with self.obsel_collection.edit(_trust=True):
                pass # just force renewal of all tags
        # manage changes in sources
        new_sources = set(self.state.objects(self.uri, KTBS.hasSource))
        if new_sources != prepared.old_sources:
            self._ack_source_change(prepared.old_sources, new_sources)

    def check_deletable(self, parameters):
        """I implement :meth:`~rdfrest.cores.local.ILocalCore.check_deletable`

        I refuse to be deleted if I am the source of another trace.
        """
        diag = super(AbstractTrace, self).check_deletable(parameters)
        for i in self.iter_transformed_traces():
            diag.append("<%s> is used (ktbs:hasSource) by <%s>"
                        % (self.uri, i.uri))
        return diag

    def ack_delete(self, parameters):
        """I implement :meth:`~rdfrest.cores.local.ILocalCore.ack_delete`
        """
        old_traces = self.state.objects(self.uri, KTBS.hasSource)
        self._ack_source_change(old_traces, [])
        self.obsel_collection.delete(_trust=True)
        self.trace_statistics.delete(_trust=True)
        super(AbstractTrace, self).ack_delete(parameters)


    ######## Private methods  ########

    def _ack_source_change(self, old_source_uris, new_source_uris):
        """I record the fact that my sources have changed
        """
        self._notify_sources(self.service, self.uri, new_source_uris,
                             old_source_uris)

    @classmethod
    def _notify_sources(cls, service, uri, new_source_uris, old_source_uris=()):
        """I inform sources that they are (or are no longer) sources of uri.
        """
        factory = service.get
        for old in old_source_uris:
            with factory(old).edit(_trust=True) as editable:
                editable.remove((uri, KTBS.hasSource, old))
        for new in new_source_uris:
            with factory(new).edit(_trust=True) as editable:
                editable.add((uri, KTBS.hasSource, new))


class StoredTrace(StoredTraceMixin, KtbsPostableMixin, AbstractTrace):
    """I provide the implementation of ktbs:StoredTrace .
    """

    _obsels_cls = StoredTraceObsels

    ######## ILocalCore (and mixins) implementation  ########

    RDF_MAIN_TYPE = KTBS.StoredTrace

    RDF_EDITABLE_OUT =    [ KTBS.hasModel, KTBS.hasOrigin, KTBS.hasTraceBegin,
                            KTBS.hasTraceEnd, KTBS.hasTraceBeginDT,
                            KTBS.hasTraceEndDT, KTBS.hasDefaultSubject,
                            KTBS.hasPseudoMonRange, KTBS.hasContext,
                            ]
    RDF_CARDINALITY_OUT = [ (KTBS.hasModel, 1, 1),
                            (KTBS.hasOrigin, 1, 1),
                            (KTBS.hasTraceBegin, None, 1),
                            (KTBS.hasTraceBeginDT, None, 1),
                            (KTBS.hasTraceEnd, None, 1),
                            (KTBS.hasTraceEndDT, None, 1),
                            (KTBS.hasDefaultSubject, None, 1),
                            (KTBS.hasPseudoMonRange, 0, 1),
                            ]
    RDF_TYPED_PROP =      [ (KTBS.hasModel,          "uri"),
                            (KTBS.hasOrigin,         "literal"),
                            (KTBS.hasTraceBegin,     "literal", XSD.integer),
                            (KTBS.hasTraceBeginDT,   "literal", XSD.dateTime),
                            (KTBS.hasTraceEnd,       "literal", XSD.integer),
                            (KTBS.hasTraceEndDT,     "literal", XSD.dateTime),
                            (KTBS.hasPseudoMonRange, "literal", XSD.integer),
                            (KTBS.hasContext,        "uri"),
                            ]

    @classmethod
    def check_new_graph(cls, service, uri, parameters, new_graph,
                        resource=None, added=None, removed=None):
        """I implement :meth:`~rdfrest.cores.local.ILocalCore.check_new_graph`

        I check the temporal extension of this trace.
        """
        # if resource is not None:
        #     old_graph = resource.get_state()
        #     added, removed = compute_added_and_removed(new_graph, old_graph,
        #                                                added, removed)
        diag = super(StoredTrace, cls).check_new_graph(
            service, uri, parameters, new_graph, resource, added, removed)

        # TODO LATER check consistency of trace extension
        # note however that we may deprecate those propeties in favor of
        # origin/duration

        return diag

    @classmethod
    def complete_new_graph(cls, service, uri, parameters, new_graph,
                           resource=None):
        """I implement :meth:`ILocalCore.complete_new_graph`.

        At create time, I add default values for missing information about the
        trace.
        """
        super(StoredTrace, cls).complete_new_graph(service, uri, parameters,
                                                   new_graph, resource)
        if resource is None:
            origin = new_graph.value(uri, KTBS.hasOrigin)
            if origin is None:
                origin = Literal("o"+random_token(32))
                # start origin with a letter because if it starts with 4 digits,
                # it will be misinterpreted for a year
                new_graph.add((uri, KTBS.hasOrigin, origin))
            elif unicode(origin) == "now":
                origin = Literal("%sZ" % datetime.utcnow().isoformat())
                new_graph.set((uri, KTBS.hasOrigin, origin))


        # compute begin and/or end if beginDT and/or endDT are provided
        begin_dt = lit2datetime(new_graph.value(uri, KTBS.hasTraceBeginDT))
        end_dt = lit2datetime(new_graph.value(uri, KTBS.hasTraceEndDT))
        if begin_dt or end_dt:
            model = universal_factory(new_graph.value(uri, KTBS.hasModel),
                                      [KTBS.TraceModel])
            delta2unit = get_converter_to_unit(model.unit)
            origin = lit2datetime(new_graph.value(uri, KTBS.hasOrigin))
            if origin is not None:
                if delta2unit is not None:
                    if begin_dt is not None:
                        begin = delta2unit(begin_dt - origin)
                        new_graph.add((uri, KTBS.hasTraceBegin, Literal(begin)))
                    if end_dt is not None:
                        end = delta2unit(end_dt - origin)
                        new_graph.add((uri, KTBS.hasTraceEnd, Literal(end)))


    def check_new(self, created):
        """ I override :meth:`GraphPostableMixin.check_new`.

        I check if the created resource exists in my obsel collection.
        """
        return check_new(self.obsel_collection.get_state(), created)

    def post_graph(self, graph, parameters=None,
                   _trust=False, _created=None, _rdf_type=None):
        """I override :meth:`rdfrest.util.GraphPostableMixin.post_graph`.

        I allow for multiple obsels to be posted at the same time.
        """
        base = self.get_base()
        post_single_obsel = super(StoredTrace, self).post_graph
        binding = { "trace": self.uri }
        ret = []
        candidates = [ i[0] for i in graph.query(_SELECT_CANDIDATE_OBSELS,
                                                 initBindings=binding) ]
        bnode_candidates = { i for i in candidates
                               if isinstance(i, BNode) }
        with base.lock(self), self.obsel_collection.edit({"add_obsels_only":1}, _trust=True):
            for candidate in candidates:
                if isinstance(candidate, BNode):
                    bnode_candidates.remove(candidate)
                obs_graph = bounded_description(candidate, graph, prune=bnode_candidates)
                for other in bnode_candidates:
                    obs_graph.remove((candidate, None, other))
                    obs_graph.remove((other, None, candidate))

                ret1 = post_single_obsel(obs_graph, parameters, _trust, candidate,
                                         KTBS.Obsel)
                if ret1:
                    assert len(ret1) == 1
                    new_obs = ret1[0]
                    ret.append(new_obs)
                    if new_obs != candidate:
                        replace_node_sparse(graph, candidate, new_obs)

        assert not bnode_candidates, bnode_candidates
        if not ret:
            raise InvalidDataError("No obsel found in posted graph")

        stats = self.trace_statistics
        stats.metadata.set((stats.uri, METADATA.dirty, YES))
        return ret
                
    def get_created_class(self, rdf_type):
        """I override
        :class:`rdfrest.cores.mixins.GraphPostableMixin.get_created_class`
        Only obsels can be posted to a trace.
        """
        # unused arguments #pylint: disable=W0613
        # self is not used #pylint: disable=R0201
        return Obsel

# the following query gets all the candidate obsels in a POSTed graph,
# and orders them correctly, guessing implicit values
_SELECT_CANDIDATE_OBSELS = prepareQuery("""
    PREFIX xsd: <http://www.w3.org/2001/XMLSchema#>
    PREFIX : <%s#>
    SELECT ?obs
           (IF(bound(?b), ?b, "INF"^^xsd:float) as ?begin)
           (IF(bound(?e), ?e, ?begin) as ?end)
    WHERE {
        ?obs :hasTrace ?trace
        OPTIONAL { ?obs :hasBegin ?b }
        OPTIONAL { ?obs :hasEnd   ?e }
    }
    ORDER BY ?begin ?end
""" % KTBS_NS_URI)


class ComputedTrace(ComputedTraceMixin, FolderishMixin, AbstractTrace):
    """I provide the implementation of ktbs:ComputedTrace .
    """

    _obsels_cls = ComputedTraceObsels

    ######## ILocalCore (and mixins) implementation  ########

    RDF_MAIN_TYPE = KTBS.ComputedTrace

    RDF_EDITABLE_OUT =    [ KTBS.hasMethod,
                            KTBS.hasParameter,
                            KTBS.hasSource,
                            ]
    RDF_CARDINALITY_OUT = [ (KTBS.hasMethod, 1, 1),
                            ]
    RDF_TYPED_PROP =      [ (KTBS.hasParentMethod, "uri"),
                            (KTBS.hasParameter, "literal"),
                            (KTBS.hasSource,       "uri"),
                            ]

    @classmethod
    def create(cls, service, uri, new_graph):
        """I implement :meth:`AbstractTrace.create`

        I notify this trace's method, and I ensure that it is run once to
        compute the computed properties (model, origin) of this trace.
        """
        super(ComputedTrace, cls).create(service, uri, new_graph)
        created = service.get(uri)
        assert isinstance(created, ComputedTrace)
        created._mark_dirty() # friend #pylint: disable=W0212
        created.force_state_refresh()
        method = created.method
        if getattr(method, "service", None) is service:
            with method.edit(_trust=True) as editable:
                editable.add((uri, KTBS.hasMethod, method.uri))

    def prepare_edit(self, parameters):
        """I overrides :meth:`rdfrest.cores.local.ILocalCore.prepare_edit`

        I store old values of some properties (parameters, method) to handle the
        change in :meth:`ack_edit`.
        """
        ret = super(ComputedTrace, self).prepare_edit(parameters)
        ret.old_params = set(self.state.objects(self.uri, KTBS.hasParameter))
        ret.old_method = self.state.value(self.uri, KTBS.hasMethod)
        return ret

    def ack_edit(self, parameters, prepared):
        """I overrides :meth:`rdfrest.cores.local.ILocalCore.ack_edit`

        I reflect changes in the related resources (method, obsel collection).
        """
        super(ComputedTrace, self).ack_edit(parameters, prepared)
        new_method = self.state.value(self.uri, KTBS.hasMethod)
        if prepared.old_method != new_method:
            self._ack_method_change(prepared.old_method, new_method)
        new_params = set(self.state.objects(self.uri, KTBS.hasParameter))
        if prepared.old_params != new_params:
            self._mark_dirty()

    def ack_delete(self, parameters):
        """I override :meth:`~rdfrest.cores.local.EditableCore.ack_delete`

        I notify my method that I'm no longer using it.
        """
        method_uri = self.state.value(self.uri, KTBS.hasMethod)
        self._ack_method_change(method_uri, None)
        super(ComputedTrace, self).ack_delete(parameters)

            
    ######## ICore implementation  ########

    def get_state(self, parameters=None):
        """I override `~rdfrest.cores.ICore.get_state`:meth:

        I systematically call :meth:`force_state_refresh` to ensure all
        computations have been performed.
        """
        self.force_state_refresh(parameters)
        return super(ComputedTrace, self).get_state(parameters)

    def force_state_refresh(self, parameters=None):
        """I override `~rdfrest.cores.ICore.force_state_refresh`:meth:

        I recompute my data if needed.
        """
        super(ComputedTrace, self).force_state_refresh(parameters)
        if self.metadata.value(self.uri, METADATA.dirty, None) is not None:
            # we *first* unset the dirty bit, so that recursive calls to
            # get_state do not result in an infinite recursion
            self.metadata.remove((self.uri, METADATA.dirty, None))
            with self.edit(_trust=True) as editable:
                editable.remove((self.uri, KTBS.hasDiagnosis, None))
                editable.remove((self.uri, KTBS.hasModel, None))
                editable.remove((self.uri, KTBS.hasOrigin, None))
                try:
                    diag = self._method_impl.compute_trace_description(self)
                except BaseException, ex:
                    LOG.warn(traceback.format_exc())
                    diag = Diagnosis(
                        "exception raised while computing trace description",
                        [ex.message]
                    )
                if not diag:
                    editable.add((self.uri, KTBS.hasDiagnosis,
                                     Literal(unicode(diag))))


    ######## Private method  ########

    def _ack_source_change(self, old_source_uris, new_source_uris):
        """I override :meth:`AbstractTrace._ack_source_change`

        I force my obsel collection to be recomputed.
        """
        super(ComputedTrace, self)._ack_source_change(old_source_uris,
                                                      new_source_uris)
        self._mark_dirty()

    def _ack_method_change(self, old_method_uri, new_method_uri):
        """I acknowledge a change of method.

        I notify my old and my new method of the change;
        """
        old_method = self.service.get(old_method_uri)
        if old_method is not None: # it is not a built-in method
            with old_method.edit(_trust=True) as editable:
                editable.remove((self.uri, KTBS.hasMethod, old_method_uri))
        if new_method_uri is not None:
            new_method = self.service.get(new_method_uri)
            if new_method is not None: # it is not a built-in method
                with new_method.edit(_trust=True) as editable:
                    editable.add((self.uri, KTBS.hasMethod, new_method_uri))
        self.__method_impl = None
        self._mark_dirty()

    def _mark_dirty(self):
        """I force my computed data and obsels to be recomputed.

        Note that the recomputation will only occur when my state (or the state
        of my obsel collection) is required.
        """
        self.metadata.add((self.uri, METADATA.dirty, YES))
        obsels = self.obsel_collection
        obsels.metadata.add((obsels.uri, METADATA.dirty, YES))
        stats = self.trace_statistics
        stats.metadata.add((stats.uri, METADATA.dirty, YES))

    __method_impl = None
    # do NOT use @cache_result here, as the result may change over time

    @property
    def _method_impl(self):
        """I hold the python object implementing my method.
        """
        if self.__method_impl is None:
            uri = self.get_method_uri()
            ret = get_builtin_method_impl(uri)

            while ret is None:
                met = universal_factory(uri, [KTBS.Method])
                try:
                    parent_uri = getattr(met, "parent_uri", None)
                except:
                    parent_uri = None
                if parent_uri:
                    uri = parent_uri
                    ret = get_builtin_method_impl(uri)
                else:
<<<<<<< HEAD
                    ret = get_builtin_method_impl(uri, True)
                    # the above will always return a method (possibly fake)
                    # so we will exit the loop
            self.__method_impl = ret
        else:
            ret = self.__method_impl
        return ret
=======
                    break
            uri = getattr(met, "uri", None)
            ret = self.__method_impl = get_builtin_method_impl(uri, True)
        return ret

YES = Literal('yes')
>>>>>>> 3aad0f8e
<|MERGE_RESOLUTION|>--- conflicted
+++ resolved
@@ -185,7 +185,9 @@
         old_traces = self.state.objects(self.uri, KTBS.hasSource)
         self._ack_source_change(old_traces, [])
         self.obsel_collection.delete(_trust=True)
-        self.trace_statistics.delete(_trust=True)
+        if self.trace_statistics:
+            # Traces created before @stats was introduced have no trace_statistics
+            self.trace_statistics.delete(_trust=True)
         super(AbstractTrace, self).ack_delete(parameters)
 
 
@@ -548,7 +550,6 @@
                     uri = parent_uri
                     ret = get_builtin_method_impl(uri)
                 else:
-<<<<<<< HEAD
                     ret = get_builtin_method_impl(uri, True)
                     # the above will always return a method (possibly fake)
                     # so we will exit the loop
@@ -556,11 +557,5 @@
         else:
             ret = self.__method_impl
         return ret
-=======
-                    break
-            uri = getattr(met, "uri", None)
-            ret = self.__method_impl = get_builtin_method_impl(uri, True)
-        return ret
-
-YES = Literal('yes')
->>>>>>> 3aad0f8e
+
+YES = Literal('yes')