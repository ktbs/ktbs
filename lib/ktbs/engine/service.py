--- conflicted
+++ resolved
@@ -20,12 +20,7 @@
 
 from os import getpid
 from os.path import exists
-<<<<<<< HEAD
-from rdflib import Graph, plugin as rdflib_plugin, RDF, URIRef, Literal
-from rdflib.store import Store
-=======
-from rdflib import Graph, RDF, URIRef
->>>>>>> 05e393ea
+from rdflib import Graph, RDF, URIRef, Literal
 from rdfrest.local import Service
 from rdfrest.utils import parent_uri
 import urlparse
@@ -48,14 +43,15 @@
 urlparse.uses_fragment.append("ktbs")
 urlparse.uses_query.append("ktbs")
 urlparse.uses_relative.append("ktbs")
-<<<<<<< HEAD
     
 def make_ktbs(root_uri=None, repository=None, create=None):
-=======
+    """I create a kTBS engine conforming with the `abstract-ktbs-api`:ref:.
 
-def make_ktbs(root_uri="ktbs:/", repository=None, create=None):
->>>>>>> 05e393ea
-    """I create a kTBS engine conforming with the `abstract-ktbs-api`:ref:.
+    :param root_uri:   the URI to use as the root of this kTBS
+                       (defaults to <ktbs:/>)
+    :param repository: where to store kTBS data
+    :param create:     whether the data repository should be initialized;
+                       (see below)
 
     Parameter `repository` can be either a path (in which case data will be
     stored in a directory of that name, which will be created if needed), or a
@@ -72,32 +68,23 @@
     the ``force-init`` option in the ``rdf_database`` section can be
     set to force the initialization in those cases.
     """
-<<<<<<< HEAD
-    if repository is None:
-        if create is None:
-            create = True
-        repository = ":IOMemory:"
-    elif repository[0] != ":":
-        if create is None:
-            create = not exists(repository)
-        repository = ":Sleepycat:%s" % repository
-    _, store_type, config_str = repository.split(":", 2)
-    store = rdflib_plugin.get(store_type, Store)(config_str)
-    if root_uri is None:
-        root_uri = 'ktbs' + repository
-        if store_type == 'IOMemory':
-            root_uri += str(getpid())
-    service = KtbsService(root_uri, store, create)
-=======
 
     ktbs_config = get_ktbs_configuration()
-    ktbs_config.set('server', 'fixed-root-uri', root_uri)
+
     if repository is not None:
         ktbs_config.set('rdf_database', 'repository', repository)
 
+    if root_uri is None:
+        if repository is None:
+            ktbs_config.set('server', 'fixed-root-uri', 'ktbs://{!s}'.format(getpid()))
+        else:
+            ktbs_config.set('server', 'fixed-root-uri', 
+                            'ktbs://{:s}'.format(ktbs_config.get('rdf_database', 'repository',1)))
+    else:
+        ktbs_config.set('server', 'fixed-root-uri', root_uri)
+
     service = KtbsService(ktbs_config)
 
->>>>>>> 05e393ea
     ret = service.get(service.root_uri, _rdf_type=KTBS.KtbsRoot)
     assert isinstance(ret, KtbsRoot)
     return ret
@@ -132,7 +119,8 @@
         # self.init_ktbs : always give the initialization method
         Service.__init__(self, classes, service_config, self.init_ktbs)
 
-        root = self.get(URIRef(root_uri))
+        root = self.get(URIRef(self.root_uri))
+
         # testing that all built-in methods are still supported
         for uri in root.state.objects(self.root_uri, KTBS.hasBuiltinMethod):
             if not get_builtin_method_impl(uri):
