<<<<<<< HEAD
rdflib==4.1.2
httplib2==0.9
WebOb==1.4
PyLD==0.5.1
=======
#pyparsing==1.5.7
# the above is only required because rdflib_sparql is not specific enough
rdflib==4.1.0
httplib2==0.7.6
WebOb==1.2.3
PyLD==0.4.10
# For documentation purposes
#Sphinx==1.2.2
# For developpers only
#nose==1.3.1
#pylint==1.1.0
posix_ipc==0.9.8
>>>>>>> c09a1a80
<|MERGE_RESOLUTION|>--- conflicted
+++ resolved
@@ -1,19 +1,5 @@
-<<<<<<< HEAD
 rdflib==4.1.2
 httplib2==0.9
 WebOb==1.4
 PyLD==0.5.1
-=======
-#pyparsing==1.5.7
-# the above is only required because rdflib_sparql is not specific enough
-rdflib==4.1.0
-httplib2==0.7.6
-WebOb==1.2.3
-PyLD==0.4.10
-# For documentation purposes
-#Sphinx==1.2.2
-# For developpers only
-#nose==1.3.1
-#pylint==1.1.0
-posix_ipc==0.9.8
->>>>>>> c09a1a80
+posix_ipc==0.9.8